--- conflicted
+++ resolved
@@ -95,7 +95,6 @@
 		});
 	});
 
-<<<<<<< HEAD
 	it('show title field in link', () => {
 		get_dialog_with_link().as('dialog');
 
@@ -127,10 +126,7 @@
 		});
 	});
 
-	it('should fetch valid value', () => {
-=======
 	it('should update dependant fields (via fetch_from)', () => {
->>>>>>> 89922bae
 		cy.get('@todos').then(todos => {
 			cy.visit(`/app/todo/${todos[0]}`);
 			cy.intercept('POST', '/api/method/frappe.client.validate_link').as('validate_link');
