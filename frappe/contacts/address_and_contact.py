--- conflicted
+++ resolved
@@ -147,10 +147,7 @@
 				doc.delete()
 
 @frappe.whitelist()
-<<<<<<< HEAD
-=======
 @frappe.validate_and_sanitize_search_inputs
->>>>>>> f9d53e2d
 def filter_dynamic_link_doctypes(doctype, txt, searchfield, start, page_len, filters):
 	if not txt: txt = ""
 
