--- conflicted
+++ resolved
@@ -130,13 +130,11 @@
 		if self.is_virtual and self.custom:
 			frappe.throw(_("Not allowed to create custom Virtual DocType."), CannotCreateStandardDoctypeError)
 
-<<<<<<< HEAD
-=======
+
 		if frappe.conf.get('developer_mode'):
 			self.owner = 'Administrator'
 			self.modified_by = 'Administrator'
 
->>>>>>> 0e0e857e
 	def setup_fields_to_fetch(self):
 		'''Setup query to update values for newly set fetch values'''
 		try:
