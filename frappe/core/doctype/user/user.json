--- conflicted
+++ resolved
@@ -43,7 +43,7 @@
   "new_password",
   "logout_all_sessions",
   "reset_password_key",
-  "reset_password_key_datetime",
+  "last_reset_password_key_datetime",
   "last_password_reset_date",
   "redirect_url",
   "document_follow_notifications_section",
@@ -615,14 +615,14 @@
    "options": "Module Profile"
   },
   {
-<<<<<<< HEAD
     "description": "Stores the datetime when the last reset password key was generated.",
-    "fieldname": "reset_password_key_datetime",
+    "fieldname": "last_reset_password_key_datetime",
     "fieldtype": "Datetime",
-    "label": "Reset Password Key Generation Datetime",
+    "hidden": 1,
+    "label": "Last Reset Password Key Generation Datetime",
     "read_only": 1
-   }
-=======
+   },
+  {
    "fieldname": "column_break_75",
    "fieldtype": "Column Break"
   },
@@ -661,7 +661,6 @@
    "fieldtype": "Check",
    "label": "Auto follow documents that are assigned to you"
   }
->>>>>>> c4ca58fe
  ],
  "icon": "fa fa-user",
  "idx": 413,
