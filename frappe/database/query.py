import operator
import re
from ast import literal_eval
from functools import cached_property
<<<<<<< HEAD
from types import BuiltinFunctionType
from typing import TYPE_CHECKING, Any, Callable, Dict, List, Tuple, Union
=======
from typing import Any, Callable
>>>>>>> d614bad6

import frappe
from frappe import _
from frappe.boot import get_additional_filters_from_hooks
from frappe.model.db_query import get_timespan_date_range
from frappe.query_builder import Criterion, Field, Order, Table, functions
from frappe.query_builder.functions import SqlFunctions

TAB_PATTERN = re.compile("^tab")
WORDS_PATTERN = re.compile(r"\w+")
BRACKETS_PATTERN = re.compile(r"\(.*?\)|$")
SQL_FUNCTIONS = [sql_function.value for sql_function in SqlFunctions]

if TYPE_CHECKING:
	from pypika.functions import Function


def like(key: Field, value: str) -> frappe.qb:
	"""Wrapper method for `LIKE`

	Args:
	        key (str): field
	        value (str): criterion

	Returns:
	        frappe.qb: `frappe.qb object with `LIKE`
	"""
	return key.like(value)


def func_in(key: Field, value: list | tuple) -> frappe.qb:
	"""Wrapper method for `IN`

	Args:
	        key (str): field
	        value (Union[int, str]): criterion

	Returns:
	        frappe.qb: `frappe.qb object with `IN`
	"""
	return key.isin(value)


def not_like(key: Field, value: str) -> frappe.qb:
	"""Wrapper method for `NOT LIKE`

	Args:
	        key (str): field
	        value (str): criterion

	Returns:
	        frappe.qb: `frappe.qb object with `NOT LIKE`
	"""
	return key.not_like(value)


def func_not_in(key: Field, value: list | tuple):
	"""Wrapper method for `NOT IN`

	Args:
	        key (str): field
	        value (Union[int, str]): criterion

	Returns:
	        frappe.qb: `frappe.qb object with `NOT IN`
	"""
	return key.notin(value)


def func_regex(key: Field, value: str) -> frappe.qb:
	"""Wrapper method for `REGEX`

	Args:
	        key (str): field
	        value (str): criterion

	Returns:
	        frappe.qb: `frappe.qb object with `REGEX`
	"""
	return key.regex(value)


def func_between(key: Field, value: list | tuple) -> frappe.qb:
	"""Wrapper method for `BETWEEN`

	Args:
	        key (str): field
	        value (Union[int, str]): criterion

	Returns:
	        frappe.qb: `frappe.qb object with `BETWEEN`
	"""
	return key[slice(*value)]


def func_is(key, value):
	"Wrapper for IS"
	return key.isnotnull() if value.lower() == "set" else key.isnull()


def func_timespan(key: Field, value: str) -> frappe.qb:
	"""Wrapper method for `TIMESPAN`

	Args:
	        key (str): field
	        value (str): criterion

	Returns:
	        frappe.qb: `frappe.qb object with `TIMESPAN`
	"""

	return func_between(key, get_timespan_date_range(value))


def make_function(key: Any, value: int | str):
	"""returns fucntion query

	Args:
	        key (Any): field
	        value (Union[int, str]): criterion

	Returns:
	        frappe.qb: frappe.qb object
	"""
	return OPERATOR_MAP[value[0].casefold()](key, value[1])


def change_orderby(order: str):
	"""Convert orderby to standart Order object

	Args:
	        order (str): Field, order

	Returns:
	        tuple: field, order
	"""
	order = order.split()

	try:
		if order[1].lower() == "asc":
			return order[0], Order.asc
	except IndexError:
		pass

	return order[0], Order.desc


def literal_eval_(literal):
	try:
		return literal_eval(literal)
	except (ValueError, SyntaxError):
		return literal


# default operators
OPERATOR_MAP: dict[str, Callable] = {
	"+": operator.add,
	"=": operator.eq,
	"-": operator.sub,
	"!=": operator.ne,
	"<": operator.lt,
	">": operator.gt,
	"<=": operator.le,
	"=<": operator.le,
	">=": operator.ge,
	"=>": operator.ge,
	"/": operator.truediv,
	"*": operator.mul,
	"in": func_in,
	"not in": func_not_in,
	"like": like,
	"not like": not_like,
	"regex": func_regex,
	"between": func_between,
	"is": func_is,
	"timespan": func_timespan,
	# TODO: Add support for nested set
	# TODO: Add support for custom operators (WIP) - via filters_config hooks
}


class Engine:
	tables: dict = {}

	@cached_property
	def OPERATOR_MAP(self):
		# default operators
		all_operators = OPERATOR_MAP.copy()

		# update with site-specific custom operators
		additional_filters_config = get_additional_filters_from_hooks()

		if additional_filters_config:
			from frappe.utils.commands import warn

			warn("'filters_config' hook is not completely implemented yet in frappe.db.query engine")

		for _operator, function in additional_filters_config.items():
			if callable(function):
				all_operators.update({_operator.casefold(): function})
			elif isinstance(function, dict):
				all_operators[_operator.casefold()] = frappe.get_attr(function.get("get_field"))()["operator"]

		return all_operators

	def get_condition(self, table: str | Table, **kwargs) -> frappe.qb:
		"""Get initial table object

		Args:
		        table (str): DocType

		Returns:
		        frappe.qb: DocType with initial condition
		"""
		table_object = self.get_table(table)
		if kwargs.get("update"):
			return frappe.qb.update(table_object)
		if kwargs.get("into"):
			return frappe.qb.into(table_object)
		return frappe.qb.from_(table_object)

	def get_table(self, table_name: str | Table) -> Table:
		if isinstance(table_name, Table):
			return table_name
		table_name = table_name.strip('"').strip("'")
		if table_name not in self.tables:
			self.tables[table_name] = frappe.qb.DocType(table_name)
		return self.tables[table_name]

	def criterion_query(self, table: str, criterion: Criterion, **kwargs) -> frappe.qb:
		"""Generate filters from Criterion objects

		Args:
		        table (str): DocType
		        criterion (Criterion): Filters

		Returns:
		        frappe.qb: condition object
		"""
		condition = self.add_conditions(self.get_condition(table, **kwargs), **kwargs)
		return condition.where(criterion)

	def add_conditions(self, conditions: frappe.qb, **kwargs):
		"""Adding additional conditions

		Args:
		        conditions (frappe.qb): built conditions

		Returns:
		        conditions (frappe.qb): frappe.qb object
		"""
		if kwargs.get("orderby") and kwargs.get("orderby") != "KEEP_DEFAULT_ORDERING":
			orderby = kwargs.get("orderby")
			if isinstance(orderby, str) and len(orderby.split()) > 1:
				for ordby in orderby.split(","):
					if ordby := ordby.strip():
						orderby, order = change_orderby(ordby)
						conditions = conditions.orderby(orderby, order=order)
			else:
				conditions = conditions.orderby(orderby, order=kwargs.get("order") or Order.desc)

		if kwargs.get("limit"):
			conditions = conditions.limit(kwargs.get("limit"))
			conditions = conditions.offset(kwargs.get("offset", 0))

		if kwargs.get("distinct"):
			conditions = conditions.distinct()

		if kwargs.get("for_update"):
			conditions = conditions.for_update()

		if kwargs.get("groupby"):
			conditions = conditions.groupby(kwargs.get("groupby"))

		return conditions

	def misc_query(self, table: str, filters: list | tuple = None, **kwargs):
		"""Build conditions using the given Lists or Tuple filters

		Args:
		        table (str): DocType
		        filters (Union[List, Tuple], optional): Filters. Defaults to None.
		"""
		conditions = self.get_condition(table, **kwargs)
		if not filters:
			return conditions
		if isinstance(filters, list):
			for f in filters:
				if isinstance(f, (list, tuple)):
					_operator = self.OPERATOR_MAP[f[-2].casefold()]
					if len(f) == 4:
						table_object = self.get_table(f[0])
						_field = table_object[f[1]]
					else:
						_field = Field(f[0])
					conditions = conditions.where(_operator(_field, f[-1]))
				elif isinstance(f, dict):
					conditions = self.dict_query(table, f, **kwargs)
				else:
					_operator = self.OPERATOR_MAP[filters[1].casefold()]
					if not isinstance(filters[0], str):
						conditions = make_function(filters[0], filters[2])
						break
					conditions = conditions.where(_operator(Field(filters[0]), filters[2]))
					break

		return self.add_conditions(conditions, **kwargs)

	def dict_query(self, table: str, filters: dict[str, str | int] = None, **kwargs) -> frappe.qb:
		"""Build conditions using the given dictionary filters

		Args:
		        table (str): DocType
		        filters (Dict[str, Union[str, int]], optional): Filters. Defaults to None.

		Returns:
		        frappe.qb: conditions object
		"""
		conditions = self.get_condition(table, **kwargs)
		if not filters:
			conditions = self.add_conditions(conditions, **kwargs)
			return conditions

		for key, value in filters.items():
			if isinstance(value, bool):
				filters.update({key: str(int(value))})

		for key in filters:
			value = filters.get(key)
			_operator = self.OPERATOR_MAP["="]

			if not isinstance(key, str):
				conditions = conditions.where(make_function(key, value))
				continue
			if isinstance(value, (list, tuple)):
				_operator = self.OPERATOR_MAP[value[0].casefold()]
				_value = value[1] if value[1] else ("",)
				conditions = conditions.where(_operator(Field(key), _value))
			else:
				if value is not None:
					conditions = conditions.where(_operator(Field(key), value))
				else:
					_table = conditions._from[0]
					field = getattr(_table, key)
					conditions = conditions.where(field.isnull())

		return self.add_conditions(conditions, **kwargs)

	def build_conditions(
		self, table: str, filters: dict[str, str | int] | str | int = None, **kwargs
	) -> frappe.qb:
		"""Build conditions for sql query

		Args:
		        filters (Union[Dict[str, Union[str, int]], str, int]): conditions in Dict
		        table (str): DocType

		Returns:
		        frappe.qb: frappe.qb conditions object
		"""
		if isinstance(filters, int) or isinstance(filters, str):
			filters = {"name": str(filters)}

		if isinstance(filters, Criterion):
			criterion = self.criterion_query(table, filters, **kwargs)

		elif isinstance(filters, (list, tuple)):
			criterion = self.misc_query(table, filters, **kwargs)

		else:
			criterion = self.dict_query(filters=filters, table=table, **kwargs)

		return criterion

	def get_function_object(self, field: str) -> "Function":
		"""Expects field to look like 'SUM(*)' or 'name' or something similar. Returns PyPika Function object"""
		func = field.split("(", maxsplit=1)[0].capitalize()
		args_start, args_end = len(func) + 1, field.index(")")
		args = field[args_start:args_end].split(",")

		to_cast = "*" not in args
		_args = []

		for arg in args:
			initial_fields = literal_eval_(arg.strip())
			if to_cast:
				has_primitive_operator = False
				for _operator in OPERATOR_MAP.keys():
					if _operator in initial_fields:
						operator_mapping = OPERATOR_MAP[_operator]
						# Only perform this if operator is of primitive type.
						if isinstance(operator_mapping, BuiltinFunctionType):
							has_primitive_operator = True
							field = operator_mapping(
								*map(lambda field: Field(field.strip()), arg.split(_operator)),
							)

				field = Field(initial_fields) if not has_primitive_operator else field
			else:
				field = initial_fields

			_args.append(field)

		return getattr(functions, func)(*_args)

	def function_objects_from_string(self, fields):
		functions = ""
		for func in SQL_FUNCTIONS:
			if f"{func}(" in fields:
				functions = str(func) + str(BRACKETS_PATTERN.search(fields).group())
				return [self.get_function_object(functions)]
		if not functions:
			return []

	def function_objects_from_list(self, fields):
		functions = []
		for field in fields:
			field = field.casefold() if isinstance(field, str) else field
			if not issubclass(type(field), Criterion):
				if any([func in field and f"{func}(" in field for func in SQL_FUNCTIONS]):
					functions.append(field)

		return [self.get_function_object(function) for function in functions]

	def remove_string_functions(self, fields, function_objects):
		"""Remove string functions from fields which have already been converted to function objects"""
		for function in function_objects:
			if isinstance(fields, str):
				fields = BRACKETS_PATTERN.sub("", fields.replace(function.name.casefold(), ""))
			else:
				updated_fields = []
				for field in fields:
					if isinstance(field, str):
						updated_fields.append(
							BRACKETS_PATTERN.sub("", field).strip().casefold().replace(function.name.casefold(), "")
						)
					else:
						updated_fields.append(field)

					fields = [field for field in updated_fields if field]

		return fields

	def set_fields(self, fields, **kwargs):
		fields = kwargs.get("pluck") if kwargs.get("pluck") else fields or "name"
		if isinstance(fields, list) and None in fields and Field not in fields:
			return None

		function_objects = []

		is_list = isinstance(fields, (list, tuple, set))
		if is_list and len(fields) == 1:
			fields = fields[0]
			is_list = False

		if is_list:
			function_objects += self.function_objects_from_list(fields=fields)

		is_str = isinstance(fields, str)
		if is_str:
			fields = fields.casefold()
			function_objects += self.function_objects_from_string(fields=fields)

		fields = self.remove_string_functions(fields, function_objects)

		if is_str and "," in fields:
			fields = [field.replace(" ", "") if "as" not in field else field for field in fields.split(",")]
			is_list, is_str = True, False

		if is_str:
			if fields == "*":
				return fields
			if " as " in fields:
				fields, reference = fields.split(" as ")
				fields = Field(fields).as_(reference)

		if not is_str and fields:
			if issubclass(type(fields), Criterion):
				return fields
			updated_fields = []
			if "*" in fields:
				return fields
			for field in fields:
				if not isinstance(field, Criterion) and field:
					if " as " in field:
						field, reference = field.split(" as ")
						updated_fields.append(Field(field.strip()).as_(reference))
					else:
						updated_fields.append(Field(field))

					fields = updated_fields

		# Need to check instance again since fields modified.
		if not isinstance(fields, (list, tuple, set)):
			fields = [fields] if fields else []

		fields.extend(function_objects)
		return fields

	def get_query(
		self,
		table: str,
		fields: list | tuple,
		filters: dict[str, str | int] | str | int | list[list | str | int] = None,
		**kwargs,
	):
		# Clean up state before each query
		self.tables = {}
		criterion = self.build_conditions(table, filters, **kwargs)
		fields = self.set_fields(kwargs.get("field_objects") or fields, **kwargs)

		join = kwargs.get("join").replace(" ", "_") if kwargs.get("join") else "left_join"

		if len(self.tables) > 1:
			primary_table = self.tables[table]
			del self.tables[table]
			for table_object in self.tables.values():
				criterion = getattr(criterion, join)(table_object).on(
					table_object.parent == primary_table.name
				)

		if isinstance(fields, (list, tuple)):
			query = criterion.select(*fields)

		elif isinstance(fields, Criterion):
			query = criterion.select(fields)

		else:
			query = criterion.select(fields)

		return query


class Permission:
	@classmethod
	def check_permissions(cls, query, **kwargs):
		if not isinstance(query, str):
			query = query.get_sql()

		doctype = cls.get_tables_from_query(query)
		if isinstance(doctype, str):
			doctype = [doctype]

		for dt in doctype:
			dt = TAB_PATTERN.sub("", dt)
			if not frappe.has_permission(
				dt,
				"select",
				user=kwargs.get("user"),
				parent_doctype=kwargs.get("parent_doctype"),
			) and not frappe.has_permission(
				dt,
				"read",
				user=kwargs.get("user"),
				parent_doctype=kwargs.get("parent_doctype"),
			):
				frappe.throw(_("Insufficient Permission for {0}").format(frappe.bold(dt)))

	@staticmethod
	def get_tables_from_query(query: str):
		return [table for table in WORDS_PATTERN.findall(query) if table.startswith("tab")]<|MERGE_RESOLUTION|>--- conflicted
+++ resolved
@@ -2,12 +2,8 @@
 import re
 from ast import literal_eval
 from functools import cached_property
-<<<<<<< HEAD
 from types import BuiltinFunctionType
-from typing import TYPE_CHECKING, Any, Callable, Dict, List, Tuple, Union
-=======
-from typing import Any, Callable
->>>>>>> d614bad6
+from typing import TYPE_CHECKING, Any, Callable
 
 import frappe
 from frappe import _
