{
 "allow_import": 1,
 "autoname": "EV.#####",
 "creation": "2013-06-10 13:17:47",
 "doctype": "DocType",
 "document_type": "Document",
 "engine": "InnoDB",
 "field_order": [
  "details",
  "subject",
  "event_category",
  "event_type",
<<<<<<< HEAD
=======
  "color",
>>>>>>> 3d2e5705
  "send_reminder",
  "repeat_this_event",
  "column_break_4",
  "starts_on",
  "ends_on",
  "status",
  "all_day",
<<<<<<< HEAD
=======
  "sync_with_google_calendar",
  "sb_00",
  "google_calendar",
  "pulled_from_google_calendar",
  "cb_00",
  "google_calendar_id",
  "google_calendar_event_id",
>>>>>>> 3d2e5705
  "section_break_13",
  "repeat_on",
  "repeat_till",
  "column_break_16",
  "monday",
  "tuesday",
  "wednesday",
  "thursday",
  "friday",
  "saturday",
  "sunday",
  "section_break_8",
<<<<<<< HEAD
  "color",
  "section_break_6",
=======
>>>>>>> 3d2e5705
  "description",
  "participants",
  "event_participants"
 ],
 "fields": [
  {
   "fieldname": "details",
   "fieldtype": "Section Break",
<<<<<<< HEAD
=======
   "label": "Details",
>>>>>>> 3d2e5705
   "oldfieldtype": "Section Break"
  },
  {
   "fieldname": "subject",
   "fieldtype": "Data",
   "in_global_search": 1,
   "in_list_view": 1,
   "label": "Subject",
   "reqd": 1
  },
  {
   "fieldname": "event_category",
   "fieldtype": "Select",
   "label": "Event Category",
   "options": "Event\nMeeting\nCall\nSent/Received Email\nOther"
  },
  {
   "fieldname": "event_type",
   "fieldtype": "Select",
   "in_list_view": 1,
   "in_standard_filter": 1,
   "label": "Event Type",
   "oldfieldname": "event_type",
   "oldfieldtype": "Select",
   "options": "Private\nPublic\nCancelled",
   "reqd": 1,
   "search_index": 1
  },
  {
   "default": "1",
   "fieldname": "send_reminder",
   "fieldtype": "Check",
   "label": "Send an email reminder in the morning"
  },
  {
   "default": "0",
   "fieldname": "repeat_this_event",
   "fieldtype": "Check",
   "label": "Repeat this Event"
  },
  {
   "fieldname": "column_break_4",
   "fieldtype": "Column Break"
  },
  {
   "fieldname": "starts_on",
   "fieldtype": "Datetime",
   "label": "Starts on",
   "reqd": 1
  },
  {
   "fieldname": "ends_on",
   "fieldtype": "Datetime",
   "label": "Ends on"
  },
  {
   "default": "0",
   "fieldname": "all_day",
   "fieldtype": "Check",
   "label": "All Day"
  },
  {
   "depends_on": "repeat_this_event",
   "fieldname": "section_break_13",
   "fieldtype": "Section Break"
  },
  {
   "depends_on": "repeat_this_event",
   "fieldname": "repeat_on",
   "fieldtype": "Select",
   "in_global_search": 1,
   "label": "Repeat On",
   "options": "\nDaily\nWeekly\nMonthly\nYearly"
  },
  {
   "depends_on": "repeat_this_event",
   "description": "Leave blank to repeat always",
   "fieldname": "repeat_till",
   "fieldtype": "Date",
   "label": "Repeat Till"
  },
  {
   "fieldname": "column_break_16",
   "fieldtype": "Column Break"
  },
  {
   "default": "0",
   "depends_on": "eval:doc.repeat_this_event && doc.repeat_on===\"Weekly\"",
   "fieldname": "monday",
   "fieldtype": "Check",
   "label": "Monday"
  },
  {
   "default": "0",
   "depends_on": "eval:doc.repeat_this_event && doc.repeat_on===\"Weekly\"",
   "fieldname": "tuesday",
   "fieldtype": "Check",
   "label": "Tuesday"
  },
  {
   "default": "0",
   "depends_on": "eval:doc.repeat_this_event && doc.repeat_on===\"Weekly\"",
   "fieldname": "wednesday",
   "fieldtype": "Check",
   "label": "Wednesday"
  },
  {
   "default": "0",
   "depends_on": "eval:doc.repeat_this_event && doc.repeat_on===\"Weekly\"",
   "fieldname": "thursday",
   "fieldtype": "Check",
   "label": "Thursday"
  },
  {
   "default": "0",
   "depends_on": "eval:doc.repeat_this_event && doc.repeat_on===\"Weekly\"",
   "fieldname": "friday",
   "fieldtype": "Check",
   "label": "Friday"
  },
  {
   "default": "0",
   "depends_on": "eval:doc.repeat_this_event && doc.repeat_on===\"Weekly\"",
   "fieldname": "saturday",
   "fieldtype": "Check",
   "label": "Saturday"
  },
  {
   "default": "0",
   "depends_on": "eval:doc.repeat_this_event && doc.repeat_on===\"Weekly\"",
   "fieldname": "sunday",
   "fieldtype": "Check",
   "label": "Sunday"
  },
  {
   "fieldname": "section_break_8",
   "fieldtype": "Section Break"
  },
  {
   "fieldname": "color",
   "fieldtype": "Color",
   "label": "Color"
  },
  {
<<<<<<< HEAD
   "fieldname": "section_break_6",
   "fieldtype": "Section Break"
  },
  {
=======
>>>>>>> 3d2e5705
   "fieldname": "description",
   "fieldtype": "Text Editor",
   "in_global_search": 1,
   "label": "Description",
   "oldfieldname": "description",
   "oldfieldtype": "Text",
   "print_width": "300px",
   "width": "300px"
  },
  {
   "fieldname": "participants",
   "fieldtype": "Section Break",
   "label": "Participants",
   "oldfieldtype": "Section Break"
  },
  {
   "fieldname": "event_participants",
   "fieldtype": "Table",
   "label": "Event Participants",
   "options": "Event Participants"
  },
  {
   "default": "Open",
   "fieldname": "status",
   "fieldtype": "Select",
   "in_list_view": 1,
   "in_standard_filter": 1,
   "label": "Status",
   "options": "Open\nClosed"
<<<<<<< HEAD
=======
  },
  {
   "collapsible": 1,
   "depends_on": "eval:doc.sync_with_google_calendar",
   "fieldname": "sb_00",
   "fieldtype": "Section Break",
   "label": "Google Calendar"
  },
  {
   "fetch_from": "google_calendar.google_calendar_id",
   "fieldname": "google_calendar_id",
   "fieldtype": "Data",
   "label": "Google Calendar ID",
   "read_only": 1
  },
  {
   "fieldname": "cb_00",
   "fieldtype": "Column Break"
  },
  {
   "fieldname": "google_calendar_event_id",
   "fieldtype": "Data",
   "label": "Google Calendar Event ID",
   "read_only": 1
  },
  {
   "default": "0",
   "fieldname": "sync_with_google_calendar",
   "fieldtype": "Check",
   "label": "Sync with Google Calendar"
  },
  {
   "fieldname": "google_calendar",
   "fieldtype": "Link",
   "label": "Google Calendar",
   "options": "Google Calendar"
  },
  {
   "default": "0",
   "fieldname": "pulled_from_google_calendar",
   "fieldtype": "Check",
   "label": "Pulled from Google Calendar",
   "read_only": 1
>>>>>>> 3d2e5705
  }
 ],
 "icon": "fa fa-calendar",
 "idx": 1,
<<<<<<< HEAD
 "modified": "2019-07-27 12:28:43.144932",
=======
 "modified": "2019-08-08 16:01:19.489396",
>>>>>>> 3d2e5705
 "modified_by": "Administrator",
 "module": "Desk",
 "name": "Event",
 "owner": "Administrator",
 "permissions": [
  {
   "create": 1,
   "email": 1,
   "print": 1,
   "read": 1,
   "report": 1,
   "role": "All",
   "share": 1,
   "write": 1
  },
  {
   "create": 1,
   "delete": 1,
   "email": 1,
   "export": 1,
   "import": 1,
   "print": 1,
   "read": 1,
   "report": 1,
   "role": "System Manager",
   "share": 1,
   "write": 1
  }
 ],
 "read_only": 1,
 "sort_field": "modified",
 "sort_order": "DESC",
 "title_field": "subject",
 "track_changes": 1,
 "track_seen": 1,
 "track_views": 1
}<|MERGE_RESOLUTION|>--- conflicted
+++ resolved
@@ -10,10 +10,7 @@
   "subject",
   "event_category",
   "event_type",
-<<<<<<< HEAD
-=======
   "color",
->>>>>>> 3d2e5705
   "send_reminder",
   "repeat_this_event",
   "column_break_4",
@@ -21,8 +18,6 @@
   "ends_on",
   "status",
   "all_day",
-<<<<<<< HEAD
-=======
   "sync_with_google_calendar",
   "sb_00",
   "google_calendar",
@@ -30,7 +25,6 @@
   "cb_00",
   "google_calendar_id",
   "google_calendar_event_id",
->>>>>>> 3d2e5705
   "section_break_13",
   "repeat_on",
   "repeat_till",
@@ -43,11 +37,6 @@
   "saturday",
   "sunday",
   "section_break_8",
-<<<<<<< HEAD
-  "color",
-  "section_break_6",
-=======
->>>>>>> 3d2e5705
   "description",
   "participants",
   "event_participants"
@@ -56,10 +45,7 @@
   {
    "fieldname": "details",
    "fieldtype": "Section Break",
-<<<<<<< HEAD
-=======
    "label": "Details",
->>>>>>> 3d2e5705
    "oldfieldtype": "Section Break"
   },
   {
@@ -204,13 +190,6 @@
    "label": "Color"
   },
   {
-<<<<<<< HEAD
-   "fieldname": "section_break_6",
-   "fieldtype": "Section Break"
-  },
-  {
-=======
->>>>>>> 3d2e5705
    "fieldname": "description",
    "fieldtype": "Text Editor",
    "in_global_search": 1,
@@ -240,8 +219,6 @@
    "in_standard_filter": 1,
    "label": "Status",
    "options": "Open\nClosed"
-<<<<<<< HEAD
-=======
   },
   {
    "collapsible": 1,
@@ -285,16 +262,11 @@
    "fieldtype": "Check",
    "label": "Pulled from Google Calendar",
    "read_only": 1
->>>>>>> 3d2e5705
   }
  ],
  "icon": "fa fa-calendar",
  "idx": 1,
-<<<<<<< HEAD
- "modified": "2019-07-27 12:28:43.144932",
-=======
  "modified": "2019-08-08 16:01:19.489396",
->>>>>>> 3d2e5705
  "modified_by": "Administrator",
  "module": "Desk",
  "name": "Event",
