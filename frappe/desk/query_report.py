--- conflicted
+++ resolved
@@ -201,24 +201,12 @@
 			# Get latest
 			doc = frappe.get_doc("Prepared Report", doc_list[0])
 
-<<<<<<< HEAD
-		# Prepared Report data is stored in a GZip compressed JSON file
-		attached_file_name = frappe.db.get_value("File", {"attached_to_doctype": doc.doctype, "attached_to_name":doc.name}, "name")
-		attached_file = frappe.get_doc('File', attached_file_name)
-		compressed_content = attached_file.get_content()
-		uncompressed_content = gzip_decompress(compressed_content)
-		data = json.loads(uncompressed_content)
-		if data:
-			latest_report_data = {
-				"columns": json.loads(doc.columns) if doc.columns else data[0],
-				"result": data
-			}
-=======
 	if doc:
 		try:
 			# Prepared Report data is stored in a GZip compressed JSON file
 			attached_file_name = frappe.db.get_value("File", {"attached_to_doctype": doc.doctype, "attached_to_name":doc.name}, "name")
-			compressed_content = get_file(attached_file_name)[1]
+			attached_file = frappe.get_doc('File', attached_file_name)
+			compressed_content = attached_file.get_content()
 			uncompressed_content = gzip_decompress(compressed_content)
 			data = json.loads(uncompressed_content)
 			if data:
@@ -230,7 +218,6 @@
 			frappe.delete_doc("Prepared Report", doc.name)
 			frappe.db.commit()
 			doc = None
->>>>>>> f7da1a71
 
 	latest_report_data.update({
 		"prepared_report": True,
