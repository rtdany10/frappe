# Copyright (c) 2022, Frappe Technologies Pvt. Ltd. and Contributors
# License: MIT. See LICENSE
import datetime

import frappe
from frappe import _
from frappe.model import child_table_fields, default_fields, display_fieldtypes, table_fields
from frappe.model.docstatus import DocStatus
from frappe.model.naming import set_new_name
from frappe.model.utils.link_count import notify_link_count
from frappe.modules import load_doctype_module
from frappe.utils import cast_fieldtype, cint, cstr, flt, now, sanitize_html, strip_html
from frappe.utils.html_utils import unescape_html

max_positive_value = {"smallint": 2**15, "int": 2**31, "bigint": 2**63}

DOCTYPES_FOR_DOCTYPE = ("DocType", "DocField", "DocPerm", "DocType Action", "DocType Link")


def get_controller(doctype):
	"""Returns the **class** object of the given DocType.
	For `custom` type, returns `frappe.model.document.Document`.

	:param doctype: DocType name as string."""

	def _get_controller():
		from frappe.model.document import Document
		from frappe.utils.nestedset import NestedSet

		module_name, custom = frappe.db.get_value(
			"DocType", doctype, ("module", "custom"), cache=True
		) or ("Core", False)

		if custom:
			is_tree = frappe.db.get_value("DocType", doctype, "is_tree", ignore=True, cache=True)
			_class = NestedSet if is_tree else Document
		else:
			class_overrides = frappe.get_hooks("override_doctype_class")
			if class_overrides and class_overrides.get(doctype):
				import_path = class_overrides[doctype][-1]
				module_path, classname = import_path.rsplit(".", 1)
				module = frappe.get_module(module_path)
				if not hasattr(module, classname):
					raise ImportError(
						"{0}: {1} does not exist in module {2}".format(doctype, classname, module_path)
					)
			else:
				module = load_doctype_module(doctype, module_name)
				classname = doctype.replace(" ", "").replace("-", "")

			if hasattr(module, classname):
				_class = getattr(module, classname)
				if issubclass(_class, BaseDocument):
					_class = getattr(module, classname)
				else:
					raise ImportError(doctype)
			else:
				raise ImportError(doctype)
		return _class

	if frappe.local.dev_server:
		return _get_controller()

	site_controllers = frappe.controllers.setdefault(frappe.local.site, {})
	if doctype not in site_controllers:
		site_controllers[doctype] = _get_controller()

	return site_controllers[doctype]


class BaseDocument(object):
	ignore_in_setter = ("doctype", "_meta", "meta", "_table_fields", "_valid_columns")

	def __init__(self, d):
		if d.get("doctype"):
			self.doctype = d["doctype"]

		self.update(d)
		self.dont_update_if_missing = []

		if hasattr(self, "__setup__"):
			self.__setup__()

	@property
	def meta(self):
		if not getattr(self, "_meta", None):
			self._meta = frappe.get_meta(self.doctype)

		return self._meta

	def __getstate__(self):
		self._meta = None
		return self.__dict__

	def update(self, d):
		"""Update multiple fields of a doctype using a dictionary of key-value pairs.

		Example:
		        doc.update({
		                "user": "admin",
		                "balance": 42000
		        })
		"""

		# set name first, as it is used a reference in child document
		if "name" in d:
			self.name = d["name"]

		for key, value in d.items():
			self.set(key, value)

		return self

	def update_if_missing(self, d):
		"""Set default values for fields without existing values"""
		if isinstance(d, BaseDocument):
			d = d.get_valid_dict()

		for key, value in d.items():
			if (
				value is not None
				and self.get(key) is None
				# dont_update_if_missing is a list of fieldnames
				# for which you don't want to set default value
				and key not in self.dont_update_if_missing
			):
				self.set(key, value)

	def get_db_value(self, key):
		return frappe.db.get_value(self.doctype, self.name, key)

	def get(self, key, filters=None, limit=None, default=None):
		if isinstance(key, dict):
			return _filter(self.get_all_children(), key, limit=limit)

		if filters:
			if isinstance(filters, dict):
				value = _filter(self.__dict__.get(key, []), filters, limit=limit)
			else:
				default = filters
				filters = None
				value = self.__dict__.get(key, default)
		else:
			value = self.__dict__.get(key, default)

		if value is None and key in (d.fieldname for d in self.meta.get_table_fields()):
			value = []
			self.set(key, value)

		if limit and isinstance(value, (list, tuple)) and len(value) > limit:
			value = value[:limit]

		return value

	def getone(self, key, filters=None):
		return self.get(key, filters=filters, limit=1)[0]

	def set(self, key, value, as_value=False):
		if key in self.ignore_in_setter:
			return

		if isinstance(value, list) and not as_value:
			self.__dict__[key] = []
			self.extend(key, value)
		else:
			self.__dict__[key] = value

	def delete_key(self, key):
		if key in self.__dict__:
			del self.__dict__[key]

	def append(self, key, value=None):
		"""Append an item to a child table.

		Example:
		        doc.append("childtable", {
		                "child_table_field": "value",
		                "child_table_int_field": 0,
		                ...
		        })
		"""
		if value is None:
			value = {}
		if isinstance(value, (dict, BaseDocument)):
			if not self.__dict__.get(key):
				self.__dict__[key] = []

			value = self._init_child(value, key)
			self.__dict__[key].append(value)

			# reference parent document
			value.parent_doc = self

			return value
		else:

			# metaclasses may have arbitrary lists
			# which we can ignore
			if getattr(self, "_metaclass", None) or self.__class__.__name__ in (
				"Meta",
				"FormMeta",
				"DocField",
			):
				return value

			raise ValueError(
				'Document for field "{0}" attached to child table of "{1}" must be a dict or BaseDocument, not {2} ({3})'.format(
					key, self.name, str(type(value))[1:-1], value
				)
			)

	def extend(self, key, value):
		if isinstance(value, list):
			for v in value:
				self.append(key, v)
		else:
			raise ValueError

	def remove(self, doc):
		# Usage: from the parent doc, pass the child table doc
		# to remove that child doc from the child table, thus removing it from the parent doc
		if doc.get("parentfield"):
			self.get(doc.parentfield).remove(doc)

	def _init_child(self, value, key):
		if not self.doctype:
			return value

		if not isinstance(value, BaseDocument):
			value["doctype"] = self.get_table_field_doctype(key)
			if not value["doctype"]:
				raise AttributeError(key)

			value = get_controller(value["doctype"])(value)
			value.init_valid_columns()

		value.parent = self.name
		value.parenttype = self.doctype
		value.parentfield = key

		if value.docstatus is None:
			value.docstatus = DocStatus.draft()

		if not getattr(value, "idx", None):
			value.idx = len(self.get(key) or []) + 1

		if not getattr(value, "name", None):
			value.__dict__["__islocal"] = 1

		return value

	def get_valid_dict(
		self, sanitize=True, convert_dates_to_str=False, ignore_nulls=False, ignore_virtual=False
	):
		d = frappe._dict()
		for fieldname in self.meta.get_valid_columns():
			d[fieldname] = self.get(fieldname)

			# if no need for sanitization and value is None, continue
			if not sanitize and d[fieldname] is None:
				continue

			df = self.meta.get_field(fieldname)

			if df and df.get("is_virtual"):
				if ignore_virtual:
					del d[fieldname]
					continue

				from frappe.utils.safe_exec import get_safe_globals

				if d[fieldname] is None:
					if df.get("options"):
						d[fieldname] = frappe.safe_eval(
							code=df.get("options"),
							eval_globals=get_safe_globals(),
							eval_locals={"doc": self},
						)
					else:
						_val = getattr(self, fieldname, None)
						if _val and not callable(_val):
							d[fieldname] = _val
			elif df:
				if df.fieldtype == "Check":
					d[fieldname] = 1 if cint(d[fieldname]) else 0

				elif df.fieldtype == "Int" and not isinstance(d[fieldname], int):
					d[fieldname] = cint(d[fieldname])

				elif df.fieldtype in ("Currency", "Float", "Percent") and not isinstance(d[fieldname], float):
					d[fieldname] = flt(d[fieldname])

				elif df.fieldtype in ("Datetime", "Date", "Time") and d[fieldname] == "":
					d[fieldname] = None

				elif df.get("unique") and cstr(d[fieldname]).strip() == "":
					# unique empty field should be set to None
					d[fieldname] = None

				if isinstance(d[fieldname], list) and df.fieldtype not in table_fields:
					frappe.throw(_("Value for {0} cannot be a list").format(_(df.label)))

			if convert_dates_to_str and isinstance(
				d[fieldname], (datetime.datetime, datetime.date, datetime.time, datetime.timedelta)
			):
				d[fieldname] = str(d[fieldname])

			if d[fieldname] is None and ignore_nulls:
				del d[fieldname]

		return d

	def init_valid_columns(self):
		for key in default_fields:
			if key not in self.__dict__:
				self.__dict__[key] = None

			if self.__dict__[key] is None:
				if key == "docstatus":
					self.docstatus = DocStatus.draft()
				elif key == "idx":
					self.__dict__[key] = 0

		for key in self.get_valid_columns():
			if key not in self.__dict__:
				self.__dict__[key] = None

	def get_valid_columns(self):
		if self.doctype not in frappe.local.valid_columns:
			if self.doctype in DOCTYPES_FOR_DOCTYPE:
				from frappe.model.meta import get_table_columns

				valid = get_table_columns(self.doctype)
			else:
				valid = self.meta.get_valid_columns()

			frappe.local.valid_columns[self.doctype] = valid

		return frappe.local.valid_columns[self.doctype]

	def is_new(self):
		return self.get("__islocal")

	@property
	def docstatus(self):
		return DocStatus(self.get("docstatus"))

	@docstatus.setter
	def docstatus(self, value):
		self.__dict__["docstatus"] = DocStatus(cint(value))

	def as_dict(
		self,
		no_nulls=False,
		no_default_fields=False,
		convert_dates_to_str=False,
		no_child_table_fields=False,
	):
		doc = self.get_valid_dict(convert_dates_to_str=convert_dates_to_str)
		doc["doctype"] = self.doctype

		for df in self.meta.get_table_fields():
			children = self.get(df.fieldname) or []
			doc[df.fieldname] = [
				d.as_dict(
					convert_dates_to_str=convert_dates_to_str,
					no_nulls=no_nulls,
					no_default_fields=no_default_fields,
					no_child_table_fields=no_child_table_fields,
				)
				for d in children
			]

		if no_nulls:
			for k in list(doc):
				if doc[k] is None:
					del doc[k]

		if no_default_fields:
			for k in list(doc):
				if k in default_fields:
					del doc[k]

		if no_child_table_fields:
			for k in list(doc):
				if k in child_table_fields:
					del doc[k]

		for key in (
			"_user_tags",
			"__islocal",
			"__onload",
			"_liked_by",
			"__run_link_triggers",
			"__unsaved",
		):
			if self.get(key):
				doc[key] = self.get(key)

		return doc

	def as_json(self):
		return frappe.as_json(self.as_dict())

	def get_table_field_doctype(self, fieldname):
		try:
			return self.meta.get_field(fieldname).options
		except AttributeError:
			if self.doctype == "DocType":
				return dict(links="DocType Link", actions="DocType Action", states="DocType State").get(
					fieldname
				)
			raise

	def get_parentfield_of_doctype(self, doctype):
		fieldname = [df.fieldname for df in self.meta.get_table_fields() if df.options == doctype]
		return fieldname[0] if fieldname else None

	def db_insert(self, ignore_if_duplicate=False):
		"""INSERT the document (with valid columns) in the database.

		args:
		        ignore_if_duplicate: ignore primary key collision
		                                        at database level (postgres)
		                                        in python (mariadb)
		"""
		if not self.name:
			# name will be set by document class in most cases
			set_new_name(self)

		conflict_handler = ""
		# On postgres we can't implcitly ignore PK collision
		# So instruct pg to ignore `name` field conflicts
		if ignore_if_duplicate and frappe.db.db_type == "postgres":
			conflict_handler = "on conflict (name) do nothing"

		if not self.creation:
			self.creation = self.modified = now()
			self.created_by = self.modified_by = frappe.session.user

		# if doctype is "DocType", don't insert null values as we don't know who is valid yet
		d = self.get_valid_dict(
			convert_dates_to_str=True,
			ignore_nulls=self.doctype in DOCTYPES_FOR_DOCTYPE,
			ignore_virtual=True,
		)

		columns = list(d)
		try:
			frappe.db.sql(
				"""INSERT INTO `tab{doctype}` ({columns})
					VALUES ({values}) {conflict_handler}""".format(
					doctype=self.doctype,
					columns=", ".join("`" + c + "`" for c in columns),
					values=", ".join(["%s"] * len(columns)),
					conflict_handler=conflict_handler,
				),
				list(d.values()),
			)
		except Exception as e:
			if frappe.db.is_primary_key_violation(e):
				if self.meta.autoname == "hash":
					# hash collision? try again
					frappe.flags.retry_count = (frappe.flags.retry_count or 0) + 1
					if frappe.flags.retry_count > 5 and not frappe.flags.in_test:
						raise
					self.name = None
					self.db_insert()
					return

				if not ignore_if_duplicate:
					frappe.msgprint(
						_("{0} {1} already exists").format(self.doctype, frappe.bold(self.name)),
						title=_("Duplicate Name"),
						indicator="red",
					)
					raise frappe.DuplicateEntryError(self.doctype, self.name, e)

			elif frappe.db.is_unique_key_violation(e):
				# unique constraint
				self.show_unique_validation_message(e)

			else:
				raise

		self.set("__islocal", False)

	def db_update(self):
		if self.get("__islocal") or not self.name:
			self.db_insert()
			return

		d = self.get_valid_dict(
			convert_dates_to_str=True, ignore_nulls=self.doctype in DOCTYPES_FOR_DOCTYPE
		)

		# don't update name, as case might've been changed
		name = cstr(d["name"])
		del d["name"]

		columns = list(d)

		try:
			frappe.db.sql(
				"""UPDATE `tab{doctype}`
				SET {values} WHERE `name`=%s""".format(
					doctype=self.doctype, values=", ".join("`" + c + "`=%s" for c in columns)
				),
				list(d.values()) + [name],
			)
		except Exception as e:
			if frappe.db.is_unique_key_violation(e):
				self.show_unique_validation_message(e)
			else:
				raise

	def db_update_all(self):
		"""Raw update parent + children
		DOES NOT VALIDATE AND CALL TRIGGERS"""
		self.db_update()
		for df in self.meta.get_table_fields():
			for doc in self.get(df.fieldname):
				doc.db_update()

	def show_unique_validation_message(self, e):
		if frappe.db.db_type != "postgres":
			fieldname = str(e).split("'")[-2]
			label = None

			# MariaDB gives key_name in error. Extracting fieldname from key name
			try:
				fieldname = self.get_field_name_by_key_name(fieldname)
			except IndexError:
				pass

			label = self.get_label_from_fieldname(fieldname)

			frappe.msgprint(_("{0} must be unique").format(label or fieldname))

		# this is used to preserve traceback
		raise frappe.UniqueValidationError(self.doctype, self.name, e)

	def get_field_name_by_key_name(self, key_name):
		"""MariaDB stores a mapping between `key_name` and `column_name`.
		This function returns the `column_name` associated with the `key_name` passed

		Args:
		        key_name (str): The name of the database index.

		Raises:
		        IndexError: If the key is not found in the table.

		Returns:
		        str: The column name associated with the key.
		"""
		return frappe.db.sql(
			f"""
			SHOW
				INDEX
			FROM
				`tab{self.doctype}`
			WHERE
				key_name=%s
			AND
				Non_unique=0
			""",
			key_name,
			as_dict=True,
		)[0].get("Column_name")

	def get_label_from_fieldname(self, fieldname):
		"""Returns the associated label for fieldname

		Args:
		        fieldname (str): The fieldname in the DocType to use to pull the label.

		Returns:
		        str: The label associated with the fieldname, if found, otherwise `None`.
		"""
		df = self.meta.get_field(fieldname)
		if df:
			return df.label

	def update_modified(self):
		"""Update modified timestamp"""
		self.set("modified", now())
		frappe.db.set_value(self.doctype, self.name, "modified", self.modified, update_modified=False)

	def _fix_numeric_types(self):
		for df in self.meta.get("fields"):
			if df.fieldtype == "Check":
				self.set(df.fieldname, cint(self.get(df.fieldname)))

			elif self.get(df.fieldname) is not None:
				if df.fieldtype == "Int":
					self.set(df.fieldname, cint(self.get(df.fieldname)))

				elif df.fieldtype in ("Float", "Currency", "Percent"):
					self.set(df.fieldname, flt(self.get(df.fieldname)))

		if self.docstatus is not None:
			self.docstatus = DocStatus(cint(self.docstatus))

	def _get_missing_mandatory_fields(self):
		"""Get mandatory fields that do not have any values"""

		def get_msg(df):
			if df.fieldtype in table_fields:
				return "{}: {}: {}".format(_("Error"), _("Data missing in table"), _(df.label))

			# check if parentfield exists (only applicable for child table doctype)
			elif self.get("parentfield"):
				return "{}: {} {} #{}: {}: {}".format(
					_("Error"),
					frappe.bold(_(self.doctype)),
					_("Row"),
					self.idx,
					_("Value missing for"),
					_(df.label),
				)

			return _("Error: Value missing for {0}: {1}").format(_(df.parent), _(df.label))

		missing = []

		for df in self.meta.get("fields", {"reqd": ("=", 1)}):
			if self.get(df.fieldname) in (None, []) or not strip_html(cstr(self.get(df.fieldname))).strip():
				missing.append((df.fieldname, get_msg(df)))

		# check for missing parent and parenttype
		if self.meta.istable:
			for fieldname in ("parent", "parenttype"):
				if not self.get(fieldname):
					missing.append((fieldname, get_msg(frappe._dict(label=fieldname))))

		return missing

	def get_invalid_links(self, is_submittable=False):
		"""Returns list of invalid links and also updates fetch values if not set"""

		def get_msg(df, docname):
			# check if parentfield exists (only applicable for child table doctype)
			if self.get("parentfield"):
				return "{} #{}: {}: {}".format(_("Row"), self.idx, _(df.label), docname)

			return "{}: {}".format(_(df.label), docname)

		invalid_links = []
		cancelled_links = []

		for df in self.meta.get_link_fields() + self.meta.get(
			"fields", {"fieldtype": ("=", "Dynamic Link")}
		):
			docname = self.get(df.fieldname)

			if docname:
				if df.fieldtype == "Link":
					doctype = df.options
					if not doctype:
						frappe.throw(_("Options not set for link field {0}").format(df.fieldname))
				else:
					doctype = self.get(df.options)
					if not doctype:
						frappe.throw(_("{0} must be set first").format(self.meta.get_label(df.options)))

				# MySQL is case insensitive. Preserve case of the original docname in the Link Field.

				# get a map of values ot fetch along with this link query
				# that are mapped as link_fieldname.source_fieldname in Options of
				# Readonly or Data or Text type fields

				fields_to_fetch = [
					_df
					for _df in self.meta.get_fields_to_fetch(df.fieldname)
					if not _df.get("fetch_if_empty")
					or (_df.get("fetch_if_empty") and not self.get(_df.fieldname))
				]
				if not frappe.get_meta(doctype).get("is_virtual"):
					if not fields_to_fetch:
						# cache a single value type
						values = frappe._dict(name=frappe.db.get_value(doctype, docname, "name", cache=True))
					else:
						values_to_fetch = ["name"] + [_df.fetch_from.split(".")[-1] for _df in fields_to_fetch]

						# don't cache if fetching other values too
						values = frappe.db.get_value(doctype, docname, values_to_fetch, as_dict=True)

				if frappe.get_meta(doctype).issingle:
					values.name = doctype

				if frappe.get_meta(doctype).get("is_virtual"):
					values = frappe.get_doc(doctype, docname)

				if values:
					setattr(self, df.fieldname, values.name)

					for _df in fields_to_fetch:
						if self.is_new() or not self.docstatus.is_submitted() or _df.allow_on_submit:
							self.set_fetch_from_value(doctype, _df, values)

					notify_link_count(doctype, docname)

					if not values.name:
						invalid_links.append((df.fieldname, docname, get_msg(df, docname)))

					elif (
						df.fieldname != "amended_from"
						and (is_submittable or self.meta.is_submittable)
						and frappe.get_meta(doctype).is_submittable
						and cint(frappe.db.get_value(doctype, docname, "docstatus")) == DocStatus.cancelled()
					):

						cancelled_links.append((df.fieldname, docname, get_msg(df, docname)))

		return invalid_links, cancelled_links

	def set_fetch_from_value(self, doctype, df, values):
		fetch_from_fieldname = df.fetch_from.split(".")[-1]
		value = values[fetch_from_fieldname]
		if df.fieldtype in ["Small Text", "Text", "Data"]:
			from frappe.model.meta import get_default_df

			fetch_from_df = get_default_df(fetch_from_fieldname) or frappe.get_meta(doctype).get_field(
				fetch_from_fieldname
			)

			if not fetch_from_df:
				frappe.throw(
					_('Please check the value of "Fetch From" set for field {0}').format(frappe.bold(df.label)),
					title=_("Wrong Fetch From value"),
				)

			fetch_from_ft = fetch_from_df.get("fieldtype")
			if fetch_from_ft == "Text Editor" and value:
				value = unescape_html(strip_html(value))
		setattr(self, df.fieldname, value)

	def _validate_selects(self):
		if frappe.flags.in_import:
			return

		for df in self.meta.get_select_fields():
			if df.fieldname == "naming_series" or not (self.get(df.fieldname) and df.options):
				continue

			options = (df.options or "").split("\n")

			# if only empty options
			if not filter(None, options):
				continue

			# strip and set
			self.set(df.fieldname, cstr(self.get(df.fieldname)).strip())
			value = self.get(df.fieldname)

			if value not in options and not (frappe.flags.in_test and value.startswith("_T-")):
				# show an elaborate message
				prefix = _("Row #{0}:").format(self.idx) if self.get("parentfield") else ""
				label = _(self.meta.get_label(df.fieldname))
				comma_options = '", "'.join(_(each) for each in options)

				frappe.throw(
					_('{0} {1} cannot be "{2}". It should be one of "{3}"').format(
						prefix, label, value, comma_options
					)
				)

	def _validate_data_fields(self):
		# data_field options defined in frappe.model.data_field_options
		for data_field in self.meta.get_data_fields():
			data = self.get(data_field.fieldname)
			data_field_options = data_field.get("options")
			old_fieldtype = data_field.get("oldfieldtype")

			if old_fieldtype and old_fieldtype != "Data":
				continue

			if data_field_options == "Email":
				if (self.owner in frappe.STANDARD_USERS) and (data in frappe.STANDARD_USERS):
					continue
				for email_address in frappe.utils.split_emails(data):
					frappe.utils.validate_email_address(email_address, throw=True)

			if data_field_options == "Name":
				frappe.utils.validate_name(data, throw=True)

			if data_field_options == "Phone":
				frappe.utils.validate_phone_number(data, throw=True)

			if data_field_options == "URL":
				if not data:
					continue

				frappe.utils.validate_url(data, throw=True)

	def _validate_constants(self):
		if frappe.flags.in_import or self.is_new() or self.flags.ignore_validate_constants:
			return

		constants = [d.fieldname for d in self.meta.get("fields", {"set_only_once": ("=", 1)})]
		if constants:
			values = frappe.db.get_value(self.doctype, self.name, constants, as_dict=True)

		for fieldname in constants:
			df = self.meta.get_field(fieldname)

			# This conversion to string only when fieldtype is Date
			if df.fieldtype == "Date" or df.fieldtype == "Datetime":
				value = str(values.get(fieldname))

			else:
				value = values.get(fieldname)

			if self.get(fieldname) != value:
				frappe.throw(
					_("Value cannot be changed for {0}").format(self.meta.get_label(fieldname)),
					frappe.CannotChangeConstantError,
				)

	def _validate_length(self):
		if frappe.flags.in_install:
			return

		if self.meta.issingle:
			# single doctype value type is mediumtext
			return

		type_map = frappe.db.type_map

		for fieldname, value in self.get_valid_dict(ignore_virtual=True).items():
			df = self.meta.get_field(fieldname)

			if not df or df.fieldtype == "Check":
				# skip standard fields and Check fields
				continue

			column_type = type_map[df.fieldtype][0] or None

			if column_type == "varchar":
				default_column_max_length = type_map[df.fieldtype][1] or None
				max_length = cint(df.get("length")) or cint(default_column_max_length)

				if len(cstr(value)) > max_length:
					self.throw_length_exceeded_error(df, max_length, value)

			elif column_type in ("int", "bigint", "smallint"):
				max_length = max_positive_value[column_type]

				if abs(cint(value)) > max_length:
					self.throw_length_exceeded_error(df, max_length, value)

	def _validate_code_fields(self):
		for field in self.meta.get_code_fields():
			code_string = self.get(field.fieldname)
			language = field.get("options")

			if language == "Python":
				frappe.utils.validate_python_code(code_string, fieldname=field.label, is_expression=False)

			elif language == "PythonExpression":
				frappe.utils.validate_python_code(code_string, fieldname=field.label)

	def _sync_autoname_field(self):
		"""Keep autoname field in sync with `name`"""
		autoname = self.meta.autoname or ""
		_empty, _field_specifier, fieldname = autoname.partition("field:")

		if fieldname and self.name and self.name != self.get("fieldname"):
			self.set(fieldname, self.name)

	def throw_length_exceeded_error(self, df, max_length, value):
		# check if parentfield exists (only applicable for child table doctype)
		if self.get("parentfield"):
			reference = _("{0}, Row {1}").format(_(self.doctype), self.idx)
		else:
			reference = "{0} {1}".format(_(self.doctype), self.name)

		frappe.throw(
			_("{0}: '{1}' ({3}) will get truncated, as max characters allowed is {2}").format(
				reference, _(df.label), max_length, value
			),
			frappe.CharacterLengthExceededError,
			title=_("Value too big"),
		)

	def _validate_update_after_submit(self):
		# get the full doc with children
		db_values = frappe.get_doc(self.doctype, self.name).as_dict()

		for key in self.as_dict():
			df = self.meta.get_field(key)
			db_value = db_values.get(key)

			if df and not df.allow_on_submit and (self.get(key) or db_value):
				if df.fieldtype in table_fields:
					# just check if the table size has changed
					# individual fields will be checked in the loop for children
					self_value = len(self.get(key))
					db_value = len(db_value)

				else:
					self_value = self.get_value(key)
				# Postgres stores values as `datetime.time`, MariaDB as `timedelta`
				if isinstance(self_value, datetime.timedelta) and isinstance(db_value, datetime.time):
					db_value = datetime.timedelta(
						hours=db_value.hour,
						minutes=db_value.minute,
						seconds=db_value.second,
						microseconds=db_value.microsecond,
					)
				if self_value != db_value:
					frappe.throw(
						_("Not allowed to change {0} after submission").format(df.label),
						frappe.UpdateAfterSubmitError,
					)

	def _sanitize_content(self):
		"""Sanitize HTML and Email in field values. Used to prevent XSS.

		- Ignore if 'Ignore XSS Filter' is checked or fieldtype is 'Code'
		"""
		from bs4 import BeautifulSoup

		if frappe.flags.in_install:
			return

		for fieldname, value in self.get_valid_dict(ignore_virtual=True).items():
			if not value or not isinstance(value, str):
				continue

			value = frappe.as_unicode(value)

			if "<" not in value and ">" not in value:
				# doesn't look like html so no need
				continue

			elif "<!-- markdown -->" in value and not bool(BeautifulSoup(value, "html.parser").find()):
				# should be handled separately via the markdown converter function
				continue

			df = self.meta.get_field(fieldname)
			sanitized_value = value

			if df and (
				df.get("ignore_xss_filter")
				or (df.get("fieldtype") in ("Data", "Small Text", "Text") and df.get("options") == "Email")
				or df.get("fieldtype") in ("Attach", "Attach Image", "Barcode", "Code")
				# cancelled and submit but not update after submit should be ignored
				or self.docstatus.is_cancelled()
				or (self.docstatus.is_submitted() and not df.get("allow_on_submit"))
			):
				continue

			else:
				sanitized_value = sanitize_html(value, linkify=df and df.fieldtype == "Text Editor")

			self.set(fieldname, sanitized_value)

	def _save_passwords(self):
		"""Save password field values in __Auth table"""
		from frappe.utils.password import remove_encrypted_password, set_encrypted_password

		if self.flags.ignore_save_passwords is True:
			return

		for df in self.meta.get("fields", {"fieldtype": ("=", "Password")}):
			if self.flags.ignore_save_passwords and df.fieldname in self.flags.ignore_save_passwords:
				continue
			new_password = self.get(df.fieldname)

			if not new_password:
				remove_encrypted_password(self.doctype, self.name, df.fieldname)

			if new_password and not self.is_dummy_password(new_password):
				# is not a dummy password like '*****'
				set_encrypted_password(self.doctype, self.name, new_password, df.fieldname)

				# set dummy password like '*****'
				self.set(df.fieldname, "*" * len(new_password))

	def get_password(self, fieldname="password", raise_exception=True):
		from frappe.utils.password import get_decrypted_password

		if self.get(fieldname) and not self.is_dummy_password(self.get(fieldname)):
			return self.get(fieldname)

		return get_decrypted_password(
			self.doctype, self.name, fieldname, raise_exception=raise_exception
		)

	def is_dummy_password(self, pwd):
		return "".join(set(pwd)) == "*"

	def precision(self, fieldname, parentfield=None):
		"""Returns float precision for a particular field (or get global default).

		:param fieldname: Fieldname for which precision is required.
		:param parentfield: If fieldname is in child table."""
		from frappe.model.meta import get_field_precision

		if parentfield and not isinstance(parentfield, str) and parentfield.get("parentfield"):
			parentfield = parentfield.parentfield

		cache_key = parentfield or "main"

		if not hasattr(self, "_precision"):
			self._precision = frappe._dict()

		if cache_key not in self._precision:
			self._precision[cache_key] = frappe._dict()

		if fieldname not in self._precision[cache_key]:
			self._precision[cache_key][fieldname] = None

			doctype = self.meta.get_field(parentfield).options if parentfield else self.doctype
			df = frappe.get_meta(doctype).get_field(fieldname)

			if df.fieldtype in ("Currency", "Float", "Percent"):
				self._precision[cache_key][fieldname] = get_field_precision(df, self)

		return self._precision[cache_key][fieldname]

	def get_formatted(
		self, fieldname, doc=None, currency=None, absolute_value=False, translated=False, format=None
	):
		from frappe.utils.formatters import format_value

		df = self.meta.get_field(fieldname)
		if not df:
			from frappe.model.meta import get_default_df

			df = get_default_df(fieldname)

		if (
			df.fieldtype == "Currency"
			and not currency
			and (currency_field := df.get("options"))
			and (currency_value := self.get(currency_field))
		):
			currency = frappe.db.get_value("Currency", currency_value, cache=True)

		val = self.get(fieldname)

		if translated:
			val = _(val)

		if not doc:
			doc = getattr(self, "parent_doc", None) or self

		if (absolute_value or doc.get("absolute_value")) and isinstance(val, (int, float)):
			val = abs(self.get(fieldname))

		return format_value(val, df=df, doc=doc, currency=currency, format=format)

	def is_print_hide(self, fieldname, df=None, for_print=True):
		"""Returns true if fieldname is to be hidden for print.

		Print Hide can be set via the Print Format Builder or in the controller as a list
		of hidden fields. Example

		        class MyDoc(Document):
		                def __setup__(self):
		                        self.print_hide = ["field1", "field2"]

		:param fieldname: Fieldname to be checked if hidden.
		"""
		meta_df = self.meta.get_field(fieldname)
		if meta_df and meta_df.get("__print_hide"):
			return True

		print_hide = 0

		if self.get(fieldname) == 0 and not self.meta.istable:
			print_hide = (df and df.print_hide_if_no_value) or (meta_df and meta_df.print_hide_if_no_value)

		if not print_hide:
			if df and df.print_hide is not None:
				print_hide = df.print_hide
			elif meta_df:
				print_hide = meta_df.print_hide

		return print_hide

	def in_format_data(self, fieldname):
		"""Returns True if shown via Print Format::`format_data` property.
		Called from within standard print format."""
		doc = getattr(self, "parent_doc", self)

		if hasattr(doc, "format_data_map"):
			return fieldname in doc.format_data_map
		else:
			return True

	def reset_values_if_no_permlevel_access(self, has_access_to, high_permlevel_fields):
		"""If the user does not have permissions at permlevel > 0, then reset the values to original / default"""
		to_reset = []

		for df in high_permlevel_fields:
			if (
				df.permlevel not in has_access_to
				and df.fieldtype not in display_fieldtypes
				and df.fieldname not in self.flags.get("ignore_permlevel_for_fields", [])
			):
				to_reset.append(df)

		if to_reset:
			if self.is_new():
				# if new, set default value
				ref_doc = frappe.new_doc(self.doctype)
			else:
				# get values from old doc
				if self.get("parent_doc"):
					parent_doc = self.parent_doc.get_latest()
					ref_doc = [d for d in parent_doc.get(self.parentfield) if d.name == self.name][0]
				else:
					ref_doc = self.get_latest()

			for df in to_reset:
				self.set(df.fieldname, ref_doc.get(df.fieldname))

	def get_value(self, fieldname):
		df = self.meta.get_field(fieldname)
		val = self.get(fieldname)

		return self.cast(val, df)

	def cast(self, value, df):
		return cast_fieldtype(df.fieldtype, value, show_warning=False)

	def _extract_images_from_text_editor(self):
<<<<<<< HEAD
		from frappe.core.doctype.file.utils import extract_images_from_doc
=======
		from frappe.core.doctype.file.file import extract_images_from_doc

>>>>>>> 0ef7e990
		if self.doctype != "DocType":
			for df in self.meta.get("fields", {"fieldtype": ("=", "Text Editor")}):
				extract_images_from_doc(self, df.fieldname)


def _filter(data, filters, limit=None):
	"""pass filters as:
	{"key": "val", "key": ["!=", "val"],
	"key": ["in", "val"], "key": ["not in", "val"], "key": "^val",
	"key" : True (exists), "key": False (does not exist) }"""

	out, _filters = [], {}

	if not data:
		return out

	# setup filters as tuples
	if filters:
		for f in filters:
			fval = filters[f]

			if not isinstance(fval, (tuple, list)):
				if fval is True:
					fval = ("not None", fval)
				elif fval is False:
					fval = ("None", fval)
				elif isinstance(fval, str) and fval.startswith("^"):
					fval = ("^", fval[1:])
				else:
					fval = ("=", fval)

			_filters[f] = fval

	for d in data:
		for f, fval in _filters.items():
			if not frappe.compare(getattr(d, f, None), fval[0], fval[1]):
				break
		else:
			out.append(d)
			if limit and len(out) >= limit:
				break

	return out<|MERGE_RESOLUTION|>--- conflicted
+++ resolved
@@ -1128,12 +1128,8 @@
 		return cast_fieldtype(df.fieldtype, value, show_warning=False)
 
 	def _extract_images_from_text_editor(self):
-<<<<<<< HEAD
 		from frappe.core.doctype.file.utils import extract_images_from_doc
-=======
-		from frappe.core.doctype.file.file import extract_images_from_doc
-
->>>>>>> 0ef7e990
+
 		if self.doctype != "DocType":
 			for df in self.meta.get("fields", {"fieldtype": ("=", "Text Editor")}):
 				extract_images_from_doc(self, df.fieldname)
