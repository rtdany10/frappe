--- conflicted
+++ resolved
@@ -974,14 +974,9 @@
 					# will covert to
 					# `tabItem`.`idx` desc, `tabItem`.`modified` desc
 					args.order_by = ", ".join(
-<<<<<<< HEAD
-						f"`tab{self.doctype}`.`{f.split()[0].strip()}` {f.split()[1].strip()}"
+						f"`tab{self.doctype}`.`{f_split[0].strip()}` {f_split[1].strip()}"
 						for f in self.doctype_meta.sort_field.split(",")
-=======
-						f"`tab{self.doctype}`.`{f_split[0].strip()}` {f_split[1].strip()}"
-						for f in meta.sort_field.split(",")
 						if (f_split := f.split(maxsplit=2))
->>>>>>> 0fd3c5a0
 					)
 				else:
 					sort_field = self.doctype_meta.sort_field or "modified"
