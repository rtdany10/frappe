import Section from "./section.js";
import Tab from "./tab.js";
import Column from "./column.js";

frappe.ui.form.Layout = class Layout {
	constructor (opts) {
		this.views = {};
		this.pages = [];
		this.tabs = [];
		this.sections = [];
		this.fields_list = [];
		this.fields_dict = {};

		$.extend(this, opts);
	}

	make() {
		if (!this.parent && this.body) {
			this.parent = this.body;
		}
		this.wrapper = $('<div class="form-layout">').appendTo(this.parent);
		this.message = $('<div class="form-message hidden"></div>').appendTo(this.wrapper);

		this.page = $('<div class="form-page"></div>').appendTo(this.wrapper);
		this.tabbed_layout && this.setup_tabbed_layout();

		if (!this.fields) {
			this.fields = this.get_doctype_fields();
		}

		this.setup_tabbing();
		this.render();
	}

	setup_tabbed_layout() {
		$(`<div class="form-tabs-list">
			<ul class="nav form-tabs" id="form-tabs" role="tablist"></ul>
		</div>`).appendTo(this.page);
		this.tabs_list = this.page.find('.form-tabs');
		this.tabs_content = $(`<div class="form-tab-content tab-content"></div>`).appendTo(this.page);

		this.setup_events();
	}

	show_empty_form_message() {
		if (!(this.wrapper.find(".frappe-control:visible").length || this.wrapper.find(".section-head.collapsed").length)) {
			this.show_message(__("This form does not have any input"));
		}
	}

	get_doctype_fields() {
		let fields = [
			this.get_new_name_field()
		];
		if (this.doctype_layout) {
			fields = fields.concat(this.get_fields_from_layout());
		} else {
			fields = fields.concat(frappe.meta.sort_docfields(frappe.meta.docfield_map[this.doctype]));
		}

		return fields;
	}

	get_new_name_field() {
		return {
			parent: this.frm.doctype,
			fieldtype: 'Data',
			fieldname: '__newname',
			reqd: 1,
			hidden: 1,
			label: __('Name'),
			get_status: function(field) {
				if (field.frm && field.frm.is_new()
					&& field.frm.meta.autoname
					&& ['prompt', 'name'].includes(field.frm.meta.autoname.toLowerCase())) {
					return 'Write';
				}
				return 'None';
			}
		};
	}

	get_fields_from_layout() {
		const fields = [];
		for (let f of this.doctype_layout.fields) {
			const docfield = copy_dict(frappe.meta.docfield_map[this.doctype][f.fieldname]);
			docfield.label = f.label;
			fields.push(docfield);
		}
		return fields;
	}

	show_message(html, color) {
		if (this.message_color) {
			// remove previous color
			this.message.removeClass(this.message_color);
		}
		this.message_color = (color && ['yellow', 'blue'].includes(color)) ? color : 'blue';
		if (html) {
			if (html.substr(0, 1)!=='<') {
				// wrap in a block
				html = '<div>' + html + '</div>';
			}
			this.message.removeClass('hidden').addClass(this.message_color);
			$(html).appendTo(this.message);
		} else {
			this.message.empty().addClass('hidden');
		}
	}

	render(new_fields) {
		let fields = new_fields || this.fields;

		this.section = null;
		this.column = null;

		// if (this.with_dashboard) {
		// 	this.setup_dashboard_section();
		// }

		if (this.tabbed_layout && this.no_opening_tab()) {
			this.make_tab({label: __('Details'), fieldname: 'details'});
		}

		if (this.no_opening_section()) {
			this.make_section();
		}

		fields.forEach(df => {
			switch (df.fieldtype) {
				case "Fold":
					this.make_page(df);
					break;
				case "Section Break":
					this.make_section(df);
					break;
				case "Column Break":
					this.make_column(df);
					break;
				case "Tab Break":
					this.make_tab(df);
					break;
				default:
					this.make_field(df);
			}
		});
	}

	no_opening_section() {
		return (this.fields[0] && this.fields[0].fieldtype != "Section Break") || !this.fields.length;
	}

	no_opening_tab() {
		return (this.fields[1] && this.fields[1].fieldtype != "Tab Break") || !this.fields.length;
	}

	setup_dashboard_section() {
		if (this.no_opening_section()) {
			this.fields.unshift({fieldtype: 'Section Break'});
		}
	}

	replace_field(fieldname, df, render) {
		df.fieldname = fieldname; // change of fieldname is avoided
		if (this.fields_dict[fieldname] && this.fields_dict[fieldname].df) {
			const fieldobj = this.init_field(df, render);
			this.fields_dict[fieldname].$wrapper.remove();
			this.fields_list.splice(this.fields_dict[fieldname], 1, fieldobj);
			this.fields_dict[fieldname] = fieldobj;
			if (this.frm) {
				fieldobj.perm = this.frm.perm;
			}
			this.section.fields_list.splice(this.section.fields_dict[fieldname], 1, fieldobj);
			this.section.fields_dict[fieldname] = fieldobj;
			this.refresh_fields([df]);
		}
	}

	make_field(df, colspan, render) {
		!this.section && this.make_section();
		!this.column && this.make_column();

		const fieldobj = this.init_field(df, render);
		this.fields_list.push(fieldobj);
		this.fields_dict[df.fieldname] = fieldobj;
		if (this.frm) {
			fieldobj.perm = this.frm.perm;
		}

		this.section.fields_list.push(fieldobj);
		this.section.fields_dict[df.fieldname] = fieldobj;
		fieldobj.section = this.section;
		fieldobj.tab = this.tab;
	}

	init_field(df, render=false) {
		const fieldobj = frappe.ui.form.make_control({
			df: df,
			doctype: this.doctype,
			parent: this.column.wrapper.get(0),
			frm: this.frm,
			render_input: render,
			doc: this.doc,
			layout: this
		});

		fieldobj.layout = this;
		return fieldobj;
	}

	make_page(df) { // eslint-disable-line no-unused-vars
		let me = this,
			head = $('<div class="form-clickable-section text-center">\
				<a class="btn-fold h6 text-muted">' + __("Show more details") + '</a>\
			</div>').appendTo(this.wrapper);

		this.page = $('<div class="form-page second-page hide"></div>').appendTo(this.wrapper);

		this.fold_btn = head.find(".btn-fold").on("click", function () {
			let page = $(this).parent().next();
			if (page.hasClass("hide")) {
				$(this).removeClass("btn-fold").html(__("Hide details"));
				page.removeClass("hide");
				frappe.utils.scroll_to($(this), true, 30);
				me.folded = false;
			} else {
				$(this).addClass("btn-fold").html(__("Show more details"));
				page.addClass("hide");
				me.folded = true;
			}
		});

		this.section = null;
		this.folded = true;
	}

	unfold() {
		this.fold_btn.trigger('click');
	}

	make_section(df) {
		this.section = new Section(this, df, this.tab || null);

		// append to layout fields
		if (df) {
			this.fields_dict[df.fieldname] = this.section;
			this.fields_list.push(this.section);
		}

		this.column = null;
	}

	make_column(df) {
		this.column = new Column(this.section, df);
		if (df && df.fieldname) {
			this.fields_list.push(this.column);
		}
	}

	make_tab(df) {
		this.tab = new Tab(this, df);

		if (df) {
			this.fields_dict[df.fieldname] = this.tab;
			this.fields_list.push(this.tab);
		}

		return this.tab;
	}

	refresh(doc) {
		if (doc) this.doc = doc;

		if (this.frm) {
			this.wrapper.find(".empty-form-alert").remove();
		}

		// NOTE this might seem redundant at first, but it needs to be executed when frm.refresh_fields is called
		this.attach_doc_and_docfields(true);

		if (this.frm && this.frm.wrapper) {
			$(this.frm.wrapper).trigger("refresh-fields");
		}

		// dependent fields
		this.refresh_dependency();

		// refresh sections
		this.refresh_sections();

		// refresh tabs
		this.tabbed_layout && this.refresh_tabs();

		if (this.frm) {
			// collapse sections
			this.refresh_section_collapse();
		}
	}

	refresh_sections() {
		// hide invisible sections
		this.wrapper.find(".form-section:not(.hide-control)").each(function() {
			const section = $(this).removeClass("empty-section visible-section");
			if (section.find(".frappe-control:not(.hide-control)").length) {
				section.addClass("visible-section");
			} else {
				// nothing visible, hide the section
				section.addClass("empty-section");
			}
		});
<<<<<<< HEAD

		this.frm && this.frm.dashboard.refresh();
	}

	refresh_tabs() {
		this.tabs.forEach(tab => {
			if (!tab.wrapper.hasClass('hide') || !tab.parent.hasClass('hide')) {
				tab.parent.removeClass('show hide');
				tab.wrapper.removeClass('show hide');
				if (tab.wrapper.find(
					".form-section:not(.hide-control, .empty-section), .form-dashboard-section:not(.hide-control, .empty-section)"
					).length
				) {
					tab.toggle(true);
				} else {
					tab.toggle(false);
				}
			}
		});

		const visible_tabs = this.tabs.filter(tab => !tab.hidden);
		if (visible_tabs && visible_tabs.length == 1) {
			visible_tabs[0].parent.toggleClass('hide show');
		}
=======
>>>>>>> 887fe2bb
	}

	refresh_fields(fields) {
		let fieldnames = fields.map((field) => {
			if (field.fieldname) return field.fieldname;
		});

		this.fields_list.map(fieldobj => {
			if (fieldnames.includes(fieldobj.df.fieldname)) {
				fieldobj.refresh();
				if (fieldobj.df["default"]) {
					fieldobj.set_input(fieldobj.df["default"]);
				}
			}
		});
	}

	add_fields(fields) {
		this.render(fields);
		this.refresh_fields(fields);
	}

	refresh_section_collapse () {
		if (!(this.sections && this.sections.length)) return;

		for (let i = 0; i < this.sections.length; i++) {
			let section = this.sections[i];
			let df = section.df;
			if (df && df.collapsible) {
				let collapse = true;

				if (df.collapsible_depends_on) {
					collapse = !this.evaluate_depends_on_value(df.collapsible_depends_on);
				}

				if (collapse && section.has_missing_mandatory()) {
					collapse = false;
				}

				section.collapse(collapse);
			}
		}
	}

	attach_doc_and_docfields(refresh) {
		let me = this;
		for (let i = 0, l = this.fields_list.length; i < l; i++) {
			let fieldobj = this.fields_list[i];
			if (me.doc) {
				fieldobj.doc = me.doc;
				fieldobj.doctype = me.doc.doctype;
				fieldobj.docname = me.doc.name;
				fieldobj.df = frappe.meta.get_docfield(me.doc.doctype,
					fieldobj.df.fieldname, me.doc.name) || fieldobj.df;

				// on form change, permissions can change
				if (me.frm) {
					fieldobj.perm = me.frm.perm;
				}
			}
			refresh && fieldobj.df && fieldobj.refresh && fieldobj.refresh();
		}
	}

	refresh_section_count() {
		this.wrapper.find(".section-count-label:visible").each(function (i) {
			$(this).html(i + 1);
		});
	}

	setup_events() {
		this.tabs_list.off('click').on('click', '.nav-link', (e) => {
			e.preventDefault();
			e.stopImmediatePropagation();
			$(e.currentTarget).tab('show');
		});
	}

	setup_tabbing() {
		this.wrapper.on("keydown", (ev) => {
			if (ev.which == 9) {
				let current = $(ev.target),
					doctype = current.attr("data-doctype"),
					fieldname = current.attr("data-fieldname");
				if (doctype)
					return this.handle_tab(doctype, fieldname, ev.shiftKey);
			}
		});
	}

	handle_tab(doctype, fieldname, shift) {
		let	grid_row = null,
			prev = null,
			fields = this.fields_list,
			focused = false;

		// in grid
		if (doctype != this.doctype) {
			grid_row = this.get_open_grid_row();
			if (!grid_row || !grid_row.layout) {
				return;
			}
			fields = grid_row.layout.fields_list;
		}

		for (let i = 0, len = fields.length; i < len; i++) {
			if (fields[i].df.fieldname == fieldname) {
				if (shift) {
					if (prev) {
						this.set_focus(prev);
					} else {
						$(this.primary_button).focus();
					}
					break;
				}
				if (i < len - 1) {
					focused = this.focus_on_next_field(i, fields);
				}

				if (focused) {
					break;
				}
			}
			if (this.is_visible(fields[i]))
				prev = fields[i];
		}

		if (!focused) {
			// last field in this group
			if (grid_row) {
				// in grid
				if (grid_row.doc.idx == grid_row.grid.grid_rows.length) {
					// last row, close it and find next field
					grid_row.toggle_view(false, function () {
						grid_row.grid.frm.layout.handle_tab(grid_row.grid.df.parent, grid_row.grid.df.fieldname);
					});
				} else {
					// next row
					grid_row.grid.grid_rows[grid_row.doc.idx].toggle_view(true);
				}
			} else {
				$(this.primary_button).focus();
			}
		}

		return false;
	}

	focus_on_next_field(start_idx, fields) {
		// loop to find next eligible fields
		for (let i = start_idx + 1, len = fields.length; i < len; i++) {
			let field = fields[i];
			if (this.is_visible(field)) {
				if (field.df.fieldtype === "Table") {
					// open table grid
					if (!(field.grid.grid_rows && field.grid.grid_rows.length)) {
						// empty grid, add a new row
						field.grid.add_new_row();
					}
					// show grid row (if exists)
					field.grid.grid_rows[0].show_form();
					return true;

				} else if (!in_list(frappe.model.no_value_type, field.df.fieldtype)) {
					this.set_focus(field);
					return true;
				}
			}
		}
	}

	is_visible(field) {
		return field.disp_status === "Write" && (field.$wrapper && field.$wrapper.is(":visible"));
	}

	set_focus(field) {
		// next is table, show the table
		if (field.df.fieldtype=="Table") {
			if (!field.grid.grid_rows.length) {
				field.grid.add_new_row(1);
			} else {
				field.grid.grid_rows[0].toggle_view(true);
			}
		} else if (field.editor) {
			field.editor.set_focus();
		} else if (field.$input) {
			field.$input.focus();
		}
	}

	get_open_grid_row() {
		return $(".grid-row-open").data("grid_row");
	}

	refresh_dependency() {
		// Resolve "depends_on" and show / hide accordingly

		// build dependants' dictionary
		let has_dep = false;

		for (let fkey in this.fields_list) {
			let f = this.fields_list[fkey];
			f.dependencies_clear = true;
			if (f.df.depends_on || f.df.mandatory_depends_on || f.df.read_only_depends_on) {
				has_dep = true;
			}
		}

		if (!has_dep) return;

		// show / hide based on values
		for (let i = this.fields_list.length - 1; i >= 0; i--) {
			let f = this.fields_list[i];
			f.guardian_has_value = true;
			if (f.df.depends_on) {
				// evaluate guardian

				f.guardian_has_value = this.evaluate_depends_on_value(f.df.depends_on);

				// show / hide
				if (f.guardian_has_value) {
					if (f.df.hidden_due_to_dependency) {
						f.df.hidden_due_to_dependency = false;
						f.refresh();
					}
				} else {
					if (!f.df.hidden_due_to_dependency) {
						f.df.hidden_due_to_dependency = true;
						f.refresh();
					}
				}
			}

			if (f.df.mandatory_depends_on) {
				this.set_dependant_property(f.df.mandatory_depends_on, f.df.fieldname, 'reqd');
			}

			if (f.df.read_only_depends_on) {
				this.set_dependant_property(f.df.read_only_depends_on, f.df.fieldname, 'read_only');
			}
		}

		this.refresh_section_count();
	}

	set_dependant_property(condition, fieldname, property) {
		let set_property = this.evaluate_depends_on_value(condition);
		let value = set_property ? 1 : 0;
		let form_obj;

		if (this.frm) {
			form_obj = this.frm;
		} else if (this.is_dialog || this.doctype === 'Web Form') {
			form_obj = this;
		}
		if (form_obj) {
			if (this.doc && this.doc.parent && this.doc.parentfield) {
				form_obj.setting_dependency = true;
				form_obj.set_df_property(this.doc.parentfield, property, value, this.doc.parent, fieldname, this.doc.name);
				form_obj.setting_dependency = false;
				// refresh child fields
				this.fields_dict[fieldname] && this.fields_dict[fieldname].refresh();
			} else {
				form_obj.set_df_property(fieldname, property, value);
			}
		}
	}

	evaluate_depends_on_value(expression) {
		let out = null;
		let doc = this.doc;

		if (!doc && this.get_values) {
			doc = this.get_values(true);
		}

		if (!doc) {
			return;
		}

		let parent = this.frm ? this.frm.doc : this.doc || null;

		if (typeof (expression) === 'boolean') {
			out = expression;

		} else if (typeof (expression) === 'function') {
			out = expression(doc);

		} else if (expression.substr(0, 5)=='eval:') {
			try {
				out = frappe.utils.eval(expression.substr(5), { doc, parent });
				if (parent && parent.istable && expression.includes('is_submittable')) {
					out = true;
				}
			} catch (e) {
				frappe.throw(__('Invalid "depends_on" expression'));
			}

		} else if (expression.substr(0, 3)=='fn:' && this.frm) {
			out = this.frm.script_manager.trigger(expression.substr(3), this.doctype, this.docname);
		} else {
			var value = doc[expression];
			if ($.isArray(value)) {
				out = !!value.length;
			} else {
				out = !!value;
			}
		}

		return out;
	}
};<|MERGE_RESOLUTION|>--- conflicted
+++ resolved
@@ -308,9 +308,6 @@
 				section.addClass("empty-section");
 			}
 		});
-<<<<<<< HEAD
-
-		this.frm && this.frm.dashboard.refresh();
 	}
 
 	refresh_tabs() {
@@ -318,8 +315,9 @@
 			if (!tab.wrapper.hasClass('hide') || !tab.parent.hasClass('hide')) {
 				tab.parent.removeClass('show hide');
 				tab.wrapper.removeClass('show hide');
-				if (tab.wrapper.find(
-					".form-section:not(.hide-control, .empty-section), .form-dashboard-section:not(.hide-control, .empty-section)"
+				if (
+					tab.wrapper.find(
+						".form-section:not(.hide-control, .empty-section), .form-dashboard-section:not(.hide-control, .empty-section)"
 					).length
 				) {
 					tab.toggle(true);
@@ -333,8 +331,6 @@
 		if (visible_tabs && visible_tabs.length == 1) {
 			visible_tabs[0].parent.toggleClass('hide show');
 		}
-=======
->>>>>>> 887fe2bb
 	}
 
 	refresh_fields(fields) {
