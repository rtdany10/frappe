import BulkOperations from "./bulk_operations";
import ListSettings from "./list_settings";

frappe.provide("frappe.views");

frappe.views.ListView = class ListView extends frappe.views.BaseList {
	static load_last_view() {
		const route = frappe.get_route();
		const doctype = route[1];

		if (route.length === 2) {
			// List/{doctype} => List/{doctype}/{last_view} or List
			const user_settings = frappe.get_user_settings(doctype);
			const last_view = user_settings.last_view;
			frappe.set_route(
				"List",
				doctype,
				frappe.views.is_valid(last_view) ? last_view : "List"
			);
			return true;
		}
		return false;
	}

	constructor(opts) {
		super(opts);
		this.show();
	}

	has_permissions() {
		const can_read = frappe.perm.has_perm(this.doctype, 0, "read");
		return can_read;
	}

	show() {
		if (!this.has_permissions()) {
			frappe.set_route("");
			frappe.msgprint(__(`Not permitted to view ${this.doctype}`));
			return;
		}

		super.show();
	}

	get view_name() {
		return "List";
	}

	get view_user_settings() {
		return this.user_settings[this.view_name] || {};
	}

	setup_defaults() {
		super.setup_defaults();

		this.view = "List";
		// initialize with saved order by
		this.sort_by = this.view_user_settings.sort_by || "modified";
		this.sort_order = this.view_user_settings.sort_order || "desc";

		// set filters from user_settings or list_settings
		if (
			this.view_user_settings.filters &&
			this.view_user_settings.filters.length
		) {
			// Priority 1: user_settings
			const saved_filters = this.view_user_settings.filters;
			this.filters = this.validate_filters(saved_filters);
		} else {
			// Priority 2: filters in listview_settings
			this.filters = (this.settings.filters || []).map((f) => {
				if (f.length === 3) {
					f = [this.doctype, f[0], f[1], f[2]];
				}
				return f;
			});
		}

		// build menu items
		this.menu_items = this.menu_items.concat(this.get_menu_items());

		if (
			this.view_user_settings.filters &&
			this.view_user_settings.filters.length
		) {
			// Priority 1: saved filters
			const saved_filters = this.view_user_settings.filters;
			this.filters = this.validate_filters(saved_filters);
		} else {
			// Priority 2: filters in listview_settings
			this.filters = (this.settings.filters || []).map((f) => {
				if (f.length === 3) {
					f = [this.doctype, f[0], f[1], f[2]];
				}
				return f;
			});
		}

		this.patch_refresh_and_load_lib();
		return this.get_list_view_settings();
	}

	get_list_view_settings() {
		return frappe
			.call("frappe.desk.listview.get_list_settings", {
				doctype: this.doctype,
			})
			.then((doc) => (this.list_view_settings = doc.message || {}));
	}

	on_sort_change(sort_by, sort_order) {
		this.sort_by = sort_by;
		this.sort_order = sort_order;
		super.on_sort_change();
	}

	validate_filters(filters) {
		const valid_fields = this.meta.fields.map((df) => df.fieldname);
		return filters
			.filter((f) => valid_fields.includes(f[1]))
			.uniqBy((f) => f[1]);
	}

	setup_page() {
		this.parent.list_view = this;
		super.setup_page();
	}

	setup_page_head() {
		super.setup_page_head();
		this.set_primary_action();
		this.set_actions_menu_items();
	}

	set_actions_menu_items() {
		this.actions_menu_items = this.get_actions_menu_items();
		this.workflow_action_menu_items = this.get_workflow_action_menu_items();
		this.workflow_action_items = {};

		const actions = this.actions_menu_items.concat(
			this.workflow_action_menu_items
		);
		actions.map((item) => {
			const $item = this.page.add_actions_menu_item(
				item.label,
				item.action,
				item.standard
			);
			if (item.class) {
				$item.addClass(item.class);
			}
			if (item.is_workflow_action && $item) {
				// can be used to dynamically show or hide action
				this.workflow_action_items[item.name] = $item;
			}
		});
	}

	show_restricted_list_indicator_if_applicable() {
		const match_rules_list = frappe.perm.get_match_rules(this.doctype);
		if (match_rules_list.length) {
			this.restricted_list = $(`<button class="restricted-button">${__('Restricted')}</button>`)
				.prepend('<span class="octicon octicon-lock"></span>')
				.click(() => this.show_restrictions(match_rules_list))
				.appendTo(this.page.page_form);
		}
	}

	show_restrictions(match_rules_list = []) {
		frappe.msgprint(
			frappe.render_template("list_view_permission_restrictions", {
				condition_list: match_rules_list,
			}),
			__("Restrictions")
		);
	}

	set_fields() {
		let fields = [].concat(
			frappe.model.std_fields_list,
			this.get_fields_in_list_view(),
			[this.meta.title_field, this.meta.image_field],
			this.settings.add_fields || [],
			this.meta.track_seen ? "_seen" : null,
			this.sort_by,
			"enabled",
			"disabled",
			"color"
		);

		fields.forEach((f) => this._add_field(f));

		this.fields.forEach((f) => {
			const df = frappe.meta.get_docfield(f[1], f[0]);
			if (
				df &&
				df.fieldtype === "Currency" &&
				df.options &&
				!df.options.includes(":")
			) {
				this._add_field(df.options);
			}
		});
	}

	patch_refresh_and_load_lib() {
		// throttle refresh for 1s
		this.refresh = this.refresh.bind(this);
		this.refresh = frappe.utils.throttle(this.refresh, 1000);
		this.load_lib = new Promise((resolve) => {
			if (this.required_libs) {
				frappe.require(this.required_libs, resolve);
			} else {
				resolve();
			}
		});
		// call refresh every 5 minutes
		const interval = 5 * 60 * 1000;
		setInterval(() => {
			// don't call if route is different
			if (frappe.get_route_str() === this.page_name) {
				this.refresh();
			}
		}, interval);
	}

	set_primary_action() {
		if (this.can_create) {
			this.page.set_primary_action(
				`+ ${__("Add")} ${__(this.doctype)}`,
				() => {
					if (this.settings.primary_action) {
						this.settings.primary_action();
					} else {
						this.make_new_doc();
					}
				},
				"octicon octicon-plus"
			);
		} else {
			this.page.clear_primary_action();
		}
	}

	make_new_doc() {
		const doctype = this.doctype;
		const options = {};
		this.filter_area.get().forEach((f) => {
			if (f[2] === "=" && frappe.model.is_non_std_field(f[1])) {
				options[f[1]] = f[3];
			}
		});
		frappe.new_doc(doctype, options);
	}

	setup_view() {
		this.setup_columns();
		this.render_header();
		this.render_skeleton();
		this.setup_events();
		this.settings.onload && this.settings.onload(this);
		this.show_restricted_list_indicator_if_applicable();
	}

	refresh_columns(meta, list_view_settings) {
		this.meta = meta;
		this.list_view_settings = list_view_settings;

		this.setup_columns();
		this.refresh(true);
	}

	refresh(refresh_header=false) {
		super.refresh().then(() => {
			this.render_header(refresh_header);
		});
	}

	setup_freeze_area() {
		this.$freeze = $(
			`<div class="freeze flex justify-center align-center text-muted">${__(
				"Loading"
			)}...</div>`
		).hide();
		this.$result.append(this.$freeze);
	}

	setup_columns() {
		// setup columns for list view
		this.columns = [];

		const get_df = frappe.meta.get_docfield.bind(null, this.doctype);

		// 1st column: title_field or name
		if (this.meta.title_field) {
			this.columns.push({
				type: "Subject",
				df: get_df(this.meta.title_field),
			});
		} else {
			this.columns.push({
				type: "Subject",
				df: {
					label: __("Name"),
					fieldname: "name",
				},
			});
		}

		// 2nd column: Status indicator
		if (frappe.has_indicator(this.doctype)) {
			// indicator
			this.columns.push({
				type: "Status",
			});
		}

		const fields_in_list_view = this.get_fields_in_list_view();
		// Add rest from in_list_view docfields
		this.columns = this.columns.concat(
			fields_in_list_view
				.filter((df) => {
					if (
						frappe.has_indicator(this.doctype) &&
						df.fieldname === "status"
					) {
						return false;
					}
					if (!df.in_list_view) {
						return false;
					}
					return df.fieldname !== this.meta.title_field;
				})
				.map((df) => ({
					type: "Field",
					df,
				}))
		);

		if (this.list_view_settings.fields) {
			this.columns = this.reorder_listview_fields();
		}

		// limit max to 8 columns if no total_fields is set in List View Settings
		// Screen with low density no of columns 4
		// Screen with medium density no of columns 6
		// Screen with high density no of columns 8
		let total_fields = 6;

		if (window.innerWidth <= 1366) {
			total_fields = 4;
		} else if (window.innerWidth >= 1920) {
			total_fields = 8;
		}

		this.columns = this.columns.slice(0, this.list_view_settings.total_fields || total_fields);
	}

	reorder_listview_fields() {
		let fields_order = [];
		let fields = JSON.parse(this.list_view_settings.fields);

		//title_field is fixed
		fields_order.push(this.columns[0]);
		this.columns.splice(0, 1);

		for (let fld in fields) {
			for (let col in this.columns) {
				let field = fields[fld];
				let column = this.columns[col];

				if (column.type == "Status" && field.fieldname == "status_field") {
					fields_order.push(column);
					break;
				} else if (column.type == "Field" && field.fieldname === column.df.fieldname) {
					fields_order.push(column);
					break;
				}
			}
		}

		return fields_order;
	}

	get_documentation_link() {
		if (this.meta.documentation) {
			return `<a href="${
				this.meta.documentation
			}" target="blank" class="meta-description small text-muted">Need Help?</a>`;
		}
		return "";
	}

	get_no_result_message() {
		let help_link = this.get_documentation_link();
		let filters = this.filter_area.get();
		let no_result_message = filters.length
			? __("No {0} found", [__(this.doctype)])
			: __("You haven't created a {0} yet", [__(this.doctype)]);
		let new_button_label = filters.length
			? __("Create a new {0}", [__(this.doctype)])
			: __("Create your first {0}", [__(this.doctype)]);
		let empty_state_image =
			this.settings.empty_state_image ||
			"/assets/frappe/images/ui-states/empty.png";

		const new_button = this.can_create
			? `<p><button class="btn btn-primary btn-sm btn-new-doc">
				${new_button_label}
			</button></p>`
			: "";

		return `<div class="msg-box no-border">
			<div>
				<img src="${empty_state_image}" alt="Generic Empty State" class="null-state">
			</div>
			<p>${no_result_message}</p>
			${new_button}
			${help_link}
		</div>`;
	}

	freeze() {
		if (this.list_view_settings && !this.list_view_settings.disable_count) {
			this.$result
				.find(".list-count")
				.html(`<span>${__("Refreshing")}...</span>`);
		}
	}

	get_args() {
		const args = super.get_args();

		return Object.assign(args, {
			with_comment_count: true,
		});
	}

	before_refresh() {
		if (frappe.route_options) {
			this.filters = this.parse_filters_from_route_options();
			frappe.route_options = null;

			if (this.filters.length > 0) {
				return this.filter_area
					.clear(false)
					.then(() => this.filter_area.set(this.filters));
			}
		}

		return Promise.resolve();
	}

	parse_filters_from_settings() {
		return (this.settings.filters || []).map((f) => {
			if (f.length === 3) {
				f = [this.doctype, f[0], f[1], f[2]];
			}
			return f;
		});
	}

	toggle_result_area() {
		super.toggle_result_area();
		this.toggle_actions_menu_button(
			this.$result.find(".list-row-check:checked").length > 0
		);
	}

	toggle_actions_menu_button(toggle) {
		if (toggle) {
			this.page.show_actions_menu();
			this.page.clear_primary_action();
			this.toggle_workflow_actions();
		} else {
			this.page.hide_actions_menu();
			this.set_primary_action();
		}
	}

<<<<<<< HEAD
	render_header() {
		if (this.$result.find(".list-row-head").length === 0) {
=======
	render_header(refresh_header=false) {
		if (refresh_header) {
			this.$result.find('.list-row-head').remove();
		}

		if (this.$result.find('.list-row-head').length === 0) {
>>>>>>> a95aa7ad
			// append header once
			this.$result.prepend(this.get_header_html());
		}
	}

	render_skeleton() {
		const $row = this.get_list_row_html_skeleton(
			'<div><input type="checkbox" /></div>'
		);
		this.$result.append($row);
	}

	before_render() {
		this.settings.before_render && this.settings.before_render();
		frappe.model.user_settings.save(
			this.doctype,
			"last_view",
			this.view_name
		);
		this.save_view_user_settings({
			filters: this.filter_area.get(),
			sort_by: this.sort_selector.sort_by,
			sort_order: this.sort_selector.sort_order,
		});
	}

	after_render() {
		this.$no_result.html(`
			<div class="no-result text-muted flex justify-center align-center">
				${this.get_no_result_message()}
			</div>
		`);
		this.setup_new_doc_event();
		this.list_sidebar.reload_stats();
	}

	render() {
		this.render_list();
		this.on_row_checked();
		this.render_count();
		this.render_tags();
	}

	render_list() {
		// clear rows
		this.$result.find(".list-row-container").remove();
		if (this.data.length > 0) {
			// append rows
			this.$result.append(
				this.data
					.map((doc, i) => {
						doc._idx = i;
						return this.get_list_row_html(doc);
					})
					.join("")
			);
		}
	}

	render_count() {
		if (!this.list_view_settings.disable_count) {
			this.get_count_str().then((str) => {
				this.$result.find(".list-count").html(`<span>${str}</span>`);
			});
		}
	}

	render_tags() {
		const $list_rows = this.$result.find(".list-row-container");

		this.data.forEach((d, i) => {
			let tag_html = $(`<div class='tag-row'>
				<div class='list-tag hidden-xs'></div>
			</div>`).appendTo($list_rows.get(i));

			// add tags
			let tag_editor = new frappe.ui.TagEditor({
				parent: tag_html.find(".list-tag"),
				frm: {
					doctype: this.doctype,
					docname: d.name,
				},
				list_sidebar: this.list_sidebar,
				user_tags: d._user_tags,
				on_change: (user_tags) => {
					d._user_tags = user_tags;
				},
			});

			tag_editor.wrapper.on("click", ".tagit-label", (e) => {
				const $this = $(e.currentTarget);
				this.filter_area.add(
					this.doctype,
					"_user_tags",
					"=",
					$this.text()
				);
			});
		});
	}

	get_header_html() {
		const subject_field = this.columns[0].df;
		let subject_html = `
			<input class="level-item list-check-all hidden-xs" type="checkbox" title="${__(
				"Select All"
			)}">
			<span class="level-item list-liked-by-me">
				<i class="octicon octicon-heart text-extra-muted" title="${__("Likes")}"></i>
			</span>
			<span class="level-item">${__(subject_field.label)}</span>
		`;
		const $columns = this.columns
			.map((col) => {
				let classes = [
					"list-row-col ellipsis",
					col.type == "Subject" ? "list-subject level" : "hidden-xs",
					frappe.model.is_numeric_field(col.df) ? "text-right" : "",
				].join(" ");

				return `
				<div class="${classes}">
					${
						col.type === "Subject"
							? subject_html
							: `
					<span>${__((col.df && col.df.label) || col.type)}</span>`
					}
				</div>
			`;
			})
			.join("");

		return this.get_header_html_skeleton(
			$columns,
			'<span class="list-count"></span>'
		);
	}

	get_header_html_skeleton(left = "", right = "") {
		return `
			<header class="level list-row list-row-head text-muted">
				<div class="level-left list-header-subject">
					${left}
				</div>
				<div class="level-left checkbox-actions">
					<div class="level list-subject">
						<input class="level-item list-check-all hidden-xs" type="checkbox" title="${__(
							"Select All"
						)}">
						<span class="level-item list-header-meta"></span>
					</div>
				</div>
				<div class="level-right">
					${right}
				</div>
			</header>
		`;
	}

	get_left_html(doc) {
		return this.columns
			.map((col) => this.get_column_html(col, doc))
			.join("");
	}

	get_right_html(doc) {
		return this.get_meta_html(doc);
	}

	get_list_row_html(doc) {
		return this.get_list_row_html_skeleton(
			this.get_left_html(doc),
			this.get_right_html(doc)
		);
	}

	get_list_row_html_skeleton(left = "", right = "") {
		return `
			<div class="list-row-container" tabindex="1">
				<div class="level list-row">
					<div class="level-left ellipsis">
						${left}
					</div>
					<div class="level-right text-muted ellipsis">
						${right}
					</div>
				</div>
			</div>
		`;
	}

	get_column_html(col, doc) {
		if (col.type === "Status") {
			return `
				<div class="list-row-col hidden-xs ellipsis">
					${this.get_indicator_html(doc)}
				</div>
			`;
		}

		const df = col.df || {};
		const label = df.label;
		const fieldname = df.fieldname;
		const value = doc[fieldname] || "";

		const format = () => {
			if (df.fieldtype === "Code") {
				return value;
			} else if (df.fieldtype === "Percent") {
				return `<div class="progress level" style="margin: 0px;">
						<div class="progress-bar progress-bar-success" role="progressbar"
							aria-valuenow="${value}"
							aria-valuemin="0" aria-valuemax="100" style="width: ${Math.round(value)}%;">
						</div>
					</div>`;
			} else {
				return frappe.format(value, df, null, doc);
			}
		};

		const field_html = () => {
			let html;
			let _value;
			// listview_setting formatter
			if (
				this.settings.formatters &&
				this.settings.formatters[fieldname]
			) {
				_value = this.settings.formatters[fieldname](value, df, doc);
			} else {
				let strip_html_required =
					df.fieldtype == "Text Editor" ||
					(df.fetch_from &&
						["Text", "Small Text"].includes(df.fieldtype));
				if (strip_html_required) {
					_value = strip_html(value);
				} else {
					_value =
						typeof value === "string"
							? frappe.utils.escape_html(value)
							: value;
				}
			}

			if (df.fieldtype === "Image") {
				html = df.options
					? `<img src="${
							doc[df.options]
					  }" style="max-height: 30px; max-width: 100%;">`
					: `<div class="missing-image small">
						<span class="octicon octicon-circle-slash"></span>
					</div>`;
			} else if (df.fieldtype === "Select") {
				html = `<span class="filterable indicator-pill ${frappe.utils.guess_colour(
					_value
				)} ellipsis"
					data-filter="${fieldname},=,${value}">
					${__(_value)}
				</span>`;
			} else if (df.fieldtype === "Link") {
				html = `<a class="filterable text-muted ellipsis"
					data-filter="${fieldname},=,${value}">
					${_value}
				</a>`;
			} else if (
				["Text Editor", "Text", "Small Text", "HTML Editor"].includes(
					df.fieldtype
				)
			) {
				html = `<span class="text-muted ellipsis">
					${_value}
				</span>`;
			} else {
				html = `<a class="filterable text-muted ellipsis"
					data-filter="${fieldname},=,${value}">
					${format()}
				</a>`;
			}

			return `<span class="ellipsis"
				title="${__(label)}: ${escape(_value)}">
				${html}
			</span>`;
		};

		const class_map = {
			Subject: "list-subject level",
			Field: "hidden-xs",
		};
		const css_class = [
			"list-row-col ellipsis",
			class_map[col.type],
			frappe.model.is_numeric_field(df) ? "text-right" : "",
		].join(" ");

		const html_map = {
			Subject: this.get_subject_html(doc),
			Field: field_html(),
		};
		const column_html = html_map[col.type];

		return `
			<div class="${css_class}">
				${column_html}
			</div>
		`;
	}

	get_meta_html(doc) {
		let html = "";
		if (
			!this.settings.hide_name_column &&
			doc[this.meta.title_field || ""] !== doc.name
		) {
			html += `
				<div class="level-item ellipsis">
					<a class="text-muted ellipsis" href="${this.get_form_link(doc)}">
						${doc.name}
					</a>
				</div>
			`;
		}

		if (this.settings.button && this.settings.button.show(doc)) {
			html += `
				<div class="level-item hidden-xs">
					<button class="btn btn-action btn-default btn-xs"
						data-name="${doc.name}" data-idx="${doc._idx}"
						title="${this.settings.button.get_description(doc)}">
						${this.settings.button.get_label(doc)}
					</a>
				</div>
			`;
		}

		const modified = comment_when(doc.modified, true);

		const last_assignee = JSON.parse(doc._assign || "[]").slice(-1)[0];
		const assigned_to = last_assignee
			? `<span class="filterable"
				data-filter="_assign,like,%${last_assignee}%">
				${frappe.avatar(last_assignee)}
			</span>`
			: `<span class="avatar avatar-small avatar-empty"></span>`;

		const comment_count = `<span class="${
			!doc._comment_count ? "text-extra-muted" : ""
		} comment-count">
				<svg class="icon icon-sm">
					<use xlink:href="#icon-small-message"></use>
				</svg>
				${doc._comment_count > 99 ? "99+" : doc._comment_count}
			</span>`;

		html += `
			<div class="level-item list-row-activity">
				${modified}
				${assigned_to}
				${comment_count}
			</div>
			<div class="level-item visible-xs text-right">
				${this.get_indicator_dot(doc)}
			</div>
		`;

		return html;
	}

	get_count_str() {
		let current_count = this.data.length;
		let count_without_children = this.data.uniqBy((d) => d.name).length;

		const filters = this.get_filters_for_args();
		const with_child_table_filter = filters.some((filter) => {
			return filter[0] !== this.doctype;
		});

		const fields = [
			// cannot break this line as it adds extra \n's and \t's which breaks the query
			`count(${
				with_child_table_filter ? "distinct" : ""
			}${frappe.model.get_full_column_name(
				"name",
				this.doctype
			)}) AS total_count`,
		];

		return frappe
			.call({
				type: "GET",
				method: this.method,
				args: {
					doctype: this.doctype,
					filters,
					fields,
				},
			})
			.then((r) => {
				this.total_count = r.message.values[0][0] || current_count;
				let str = __("{0} of {1}", [current_count, this.total_count]);
				if (count_without_children !== current_count) {
					str = __("{0} of {1} ({2} rows with children)", [
						count_without_children,
						this.total_count,
						current_count,
					]);
				}
				return str;
			});
	}

	get_form_link(doc) {
		if (this.settings.get_form_link) {
			return this.settings.get_form_link(doc);
		}

		const docname = doc.name.match(/[%'"]/)
			? encodeURIComponent(doc.name)
			: doc.name;

		return "#Form/" + this.doctype + "/" + docname;
	}

	get_subject_html(doc) {
		let user = frappe.session.user;
		let subject_field = this.columns[0].df;
		let value = doc[subject_field.fieldname] || doc.name;
		let subject = strip_html(value.toString());
		let escaped_subject = frappe.utils.escape_html(subject);

		const liked_by = JSON.parse(doc._liked_by || "[]");
		let heart_class = liked_by.includes(user)
			? "liked-by"
			: "text-extra-muted not-liked";

		const seen = JSON.parse(doc._seen || "[]").includes(user) ? "" : "bold";

		let subject_html = `
			<input class="level-item list-row-checkbox hidden-xs" type="checkbox" data-name="${escape(
				doc.name
			)}">
			<span class="level-item" style="margin-bottom: 1px;">
				<i class="octicon octicon-heart like-action ${heart_class}"
					data-name="${doc.name}" data-doctype="${this.doctype}"
					data-liked-by="${encodeURI(doc._liked_by) || "[]"}"
				>
				</i>
				<span class="likes-count">
					${liked_by.length > 99 ? __("99") + "+" : __(liked_by.length || "")}
				</span>
			</span>
			<span class="level-item ${seen} ellipsis" title="${escaped_subject}">
				<a class="ellipsis" href="${this.get_form_link(
					doc
				)}" title="${escaped_subject}" data-doctype="${
			this.doctype
		}" data-name="${doc.name}">
				${subject}
				</a>
			</span>
		`;

		return subject_html;
	}

	get_indicator_html(doc) {
		const indicator = frappe.get_indicator(doc, this.doctype);
		if (indicator) {
			return `<span class="indicator-pill ${indicator[1]} filterable"
				data-filter='${indicator[2]}'>
				${__(indicator[0])}
			<span>`;
		}
		return "";
	}

	get_indicator_dot(doc) {
		const indicator = frappe.get_indicator(doc, this.doctype);
		if (!indicator) return "";
		return `<span class='indicator ${indicator[1]}' title='${__(
			indicator[0]
		)}'></span>`;
	}

	setup_events() {
		this.setup_filterable();
		this.setup_list_click();
		this.setup_tag_event();
		this.setup_new_doc_event();
		this.setup_check_events();
		this.setup_like();
		this.setup_realtime_updates();
		this.setup_action_handler();
		this.setup_keyboard_navigation();
	}

	setup_keyboard_navigation() {
		let focus_first_row = () => {
			this.$result.find(".list-row-container:first").focus();
		};
		let focus_next = () => {
			$(document.activeElement)
				.next()
				.focus();
		};
		let focus_prev = () => {
			$(document.activeElement)
				.prev()
				.focus();
		};
		let list_row_focused = () => {
			return $(document.activeElement).is(".list-row-container");
		};
		let check_row = ($row) => {
			let $input = $row.find("input[type=checkbox]");
			$input.click();
		};
		let get_list_row_if_focused = () =>
			list_row_focused() ? $(document.activeElement) : null;

		let is_current_page = () => this.page.wrapper.is(":visible");
		let is_input_focused = () => $(document.activeElement).is("input");

		let handle_navigation = (direction) => {
			if (!is_current_page() || is_input_focused()) return false;

			let $list_row = get_list_row_if_focused();
			if ($list_row) {
				direction === "down" ? focus_next() : focus_prev();
			} else {
				focus_first_row();
			}
		};

		frappe.ui.keys.add_shortcut({
			shortcut: "down",
			action: () => handle_navigation("down"),
			description: __("Navigate list down"),
			page: this.page,
		});

		frappe.ui.keys.add_shortcut({
			shortcut: "up",
			action: () => handle_navigation("up"),
			description: __("Navigate list up"),
			page: this.page,
		});

		frappe.ui.keys.add_shortcut({
			shortcut: "shift+down",
			action: () => {
				if (!is_current_page() || is_input_focused()) return false;
				let $list_row = get_list_row_if_focused();
				check_row($list_row);
				focus_next();
			},
			description: __("Select multiple list items"),
			page: this.page,
		});

		frappe.ui.keys.add_shortcut({
			shortcut: "shift+up",
			action: () => {
				if (!is_current_page() || is_input_focused()) return false;
				let $list_row = get_list_row_if_focused();
				check_row($list_row);
				focus_prev();
			},
			description: __("Select multiple list items"),
			page: this.page,
		});

		frappe.ui.keys.add_shortcut({
			shortcut: "enter",
			action: () => {
				let $list_row = get_list_row_if_focused();
				if ($list_row) {
					$list_row.find("a[data-name]")[0].click();
					return true;
				}
				return false;
			},
			description: __("Open list item"),
			page: this.page,
		});

		frappe.ui.keys.add_shortcut({
			shortcut: "space",
			action: () => {
				let $list_row = get_list_row_if_focused();
				if ($list_row) {
					check_row($list_row);
					return true;
				}
				return false;
			},
			description: __("Select list item"),
			page: this.page,
		});
	}

	setup_filterable() {
		// filterable events
		this.$result.on("click", ".filterable", (e) => {
			if (e.metaKey || e.ctrlKey) return;
			e.stopPropagation();
			const $this = $(e.currentTarget);
			const filters = $this.attr("data-filter").split("|");

			const filters_to_apply = filters.map((f) => {
				f = f.split(",");
				if (f[2] === "Today") {
					f[2] = frappe.datetime.get_today();
				} else if (f[2] == "User") {
					f[2] = frappe.session.user;
				}
				return [this.doctype, f[0], f[1], f.slice(2).join(",")];
			});
			this.filter_area.add(filters_to_apply);
		});
	}

	setup_list_click() {
		this.$result.on("click", ".list-row, .image-view-header", (e) => {
			const $target = $(e.target);
			// tick checkbox if Ctrl/Meta key is pressed
			if (e.ctrlKey || (e.metaKey && !$target.is("a"))) {
				const $list_row = $(e.currentTarget);
				const $check = $list_row.find(".list-row-checkbox");
				$check.prop("checked", !$check.prop("checked"));
				e.preventDefault();
				this.on_row_checked();
				return;
			}
			// don't open form when checkbox, like, filterable are clicked
			if (
				$target.hasClass("filterable") ||
				$target.hasClass("octicon-heart") ||
				$target.is(":checkbox") ||
				$target.is("a")
			) {
				return;
			}
			// open form
			const $row = $(e.currentTarget);
			const link = $row.find(".list-subject a").get(0);
			if (link) {
				window.location.href = link.href;
				return false;
			}
		});
	}

	setup_action_handler() {
		this.$result.on("click", ".btn-action", (e) => {
			const $button = $(e.currentTarget);
			const doc = this.data[$button.attr("data-idx")];
			this.settings.button.action(doc);
			e.stopPropagation();
			return false;
		});
	}

	setup_check_events() {
		this.$result.on("change", "input[type=checkbox]", (e) => {
			const $target = $(e.currentTarget);

			if ($target.is(".list-header-subject .list-check-all")) {
				const $check = this.$result.find(
					".checkbox-actions .list-check-all"
				);
				$check.prop("checked", $target.prop("checked"));
				$check.trigger("change");
			} else if ($target.is(".checkbox-actions .list-check-all")) {
				const $check = this.$result.find(
					".list-header-subject .list-check-all"
				);
				$check.prop("checked", $target.prop("checked"));

				this.$result
					.find(".list-row-checkbox")
					.prop("checked", $target.prop("checked"));
			}

			this.on_row_checked();
		});

		this.$result.on("click", ".list-row-checkbox", (e) => {
			const $target = $(e.currentTarget);

			// shift select checkboxes
			if (
				e.shiftKey &&
				this.$checkbox_cursor &&
				!$target.is(this.$checkbox_cursor)
			) {
				const name_1 = this.$checkbox_cursor.data().name;
				const name_2 = $target.data().name;
				const index_1 = this.data.findIndex((d) => d.name === name_1);
				const index_2 = this.data.findIndex((d) => d.name === name_2);
				let [min_index, max_index] = [index_1, index_2];

				if (min_index > max_index) {
					[min_index, max_index] = [max_index, min_index];
				}

				let docnames = this.data
					.slice(min_index + 1, max_index)
					.map((d) => d.name);
				const selector = docnames
					.map((name) => `.list-row-checkbox[data-name="${name}"]`)
					.join(",");
				this.$result.find(selector).prop("checked", true);
			}

			this.$checkbox_cursor = $target;
		});
	}

	setup_like() {
		this.$result.on("click", ".like-action", frappe.ui.click_toggle_like);
		this.$result.on("click", ".list-liked-by-me", (e) => {
			const $this = $(e.currentTarget);
			$this.toggleClass("active");

			if ($this.hasClass("active")) {
				this.filter_area.add(
					this.doctype,
					"_liked_by",
					"like",
					"%" + frappe.session.user + "%"
				);
			} else {
				this.filter_area.remove("_liked_by");
			}
		});

		frappe.ui.setup_like_popover(this.$result, ".liked-by");
	}

	setup_new_doc_event() {
		this.$no_result.find(".btn-new-doc").click(() => {
			if (this.settings.primary_action) {
				this.settings.primary_action();
			} else {
				this.make_new_doc();
			}
		});
	}

	setup_tag_event() {
		this.list_sidebar.parent.on("click", ".list-tag-preview", () => {
			this.toggle_tags();
		});
	}

	setup_realtime_updates() {
		if (
			this.list_view_settings &&
			this.list_view_settings.disable_auto_refresh
		) {
			return;
		}
		frappe.realtime.on("list_update", (data) => {
			if (this.filter_area.is_being_edited()) {
				return;
			}

			const { doctype, name } = data;
			if (doctype !== this.doctype) return;

			// filters to get only the doc with this name
			const call_args = this.get_call_args();
			call_args.args.filters.push([this.doctype, "name", "=", name]);
			call_args.args.start = 0;

			frappe.call(call_args).then(({ message }) => {
				if (!message) return;
				const data = frappe.utils.dict(message.keys, message.values);
				if (!(data && data.length)) {
					// this doc was changed and should not be visible
					// in the listview according to filters applied
					// let's remove it manually
					this.data = this.data.filter((d) => d.name !== name);
					this.render_list();
					return;
				}

				const datum = data[0];
				const index = this.data.findIndex((d) => d.name === datum.name);

				if (index === -1) {
					// append new data
					this.data.push(datum);
				} else {
					// update this data in place
					this.data[index] = datum;
				}

				this.data.sort((a, b) => {
					const a_value = a[this.sort_by] || "";
					const b_value = b[this.sort_by] || "";

					let return_value = 0;
					if (a_value > b_value) {
						return_value = 1;
					}

					if (b_value > a_value) {
						return_value = -1;
					}

					if (this.sort_order === "desc") {
						return_value = -return_value;
					}
					return return_value;
				});
				this.toggle_result_area();
				this.render_list();
				if (this.$checks.length) {
					this.set_rows_as_checked();
				}
			});
		});
	}

	set_rows_as_checked() {
		$.each(this.$checks, (i, el) => {
			let docname = $(el).attr("data-name");
			this.$result
				.find(`.list-row-checkbox[data-name='${docname}']`)
				.prop("checked", true);
		});
		this.on_row_checked();
	}

	on_row_checked() {
		this.$list_head_subject =
			this.$list_head_subject ||
			this.$result.find("header .list-header-subject");
		this.$checkbox_actions =
			this.$checkbox_actions ||
			this.$result.find("header .checkbox-actions");

		this.$checks = this.$result.find(".list-row-checkbox:checked");

		this.$list_head_subject.toggle(this.$checks.length === 0);
		this.$checkbox_actions.toggle(this.$checks.length > 0);

		if (this.$checks.length === 0) {
			this.$list_head_subject
				.find(".list-check-all")
				.prop("checked", false);
		} else {
			this.$checkbox_actions
				.find(".list-header-meta")
				.html(__("{0} items selected", [this.$checks.length]));
			this.$checkbox_actions.show();
			this.$list_head_subject.hide();
		}
		this.toggle_actions_menu_button(this.$checks.length > 0);
	}

	toggle_tags() {
		this.$result.toggleClass("tags-shown");
	}

	get_checked_items(only_docnames) {
		const docnames = Array.from(this.$checks || []).map((check) =>
			cstr(unescape($(check).data().name))
		);

		if (only_docnames) return docnames;

		return this.data.filter((d) => docnames.includes(d.name));
	}

	save_view_user_settings(obj) {
		return frappe.model.user_settings.save(
			this.doctype,
			this.view_name,
			obj
		);
	}

	on_update() {}

	get_share_url() {
		const query_params = this.get_filters_for_args()
			.map((filter) => {
				filter[3] = encodeURIComponent(filter[3]);
				if (filter[2] === "=") {
					return `${filter[1]}=${filter[3]}`;
				}
				return [
					filter[1],
					"=",
					JSON.stringify([filter[2], filter[3]]),
				].join("");
			})
			.join("&");

		let full_url = window.location.href;
		if (query_params) {
			full_url += "?" + query_params;
		}
		return full_url;
	}

	share_url() {
		const d = new frappe.ui.Dialog({
			title: __("Share URL"),
			fields: [
				{
					fieldtype: "Code",
					fieldname: "url",
					label: "URL",
					default: this.get_share_url(),
					read_only: 1,
				},
			],
		});
		d.show();
	}

	get_menu_items() {
		const doctype = this.doctype;
		const items = [];

		if (frappe.model.can_import(doctype)) {
			items.push({
				label: __("Import"),
				action: () =>
					frappe.set_route("List", "Data Import", {
						reference_doctype: doctype,
					}),
				standard: true,
			});
		}

		if (frappe.model.can_set_user_permissions(doctype)) {
			items.push({
				label: __("User Permissions"),
				action: () =>
					frappe.set_route("List", "User Permission", {
						allow: doctype,
					}),
				standard: true,
			});
		}

		if (frappe.user_roles.includes("System Manager")) {
			items.push({
				label: __("Role Permissions Manager"),
				action: () =>
					frappe.set_route("permission-manager", {
						doctype,
					}),
				standard: true,
			});

			items.push({
				label: __("Customize"),
				action: () => {
					if (!this.meta) return;
					if (this.meta.custom) {
						frappe.set_route("Form", "DocType", doctype);
					} else if (!this.meta.custom) {
						frappe.set_route("Form", "Customize Form", {
							doc_type: doctype,
						});
					}
				},
				standard: true,
				shortcut: "Ctrl+J",
			});
		}

		items.push({
			label: __("Toggle Sidebar"),
			action: () => this.toggle_side_bar(),
			standard: true,
			shortcut: "Ctrl+K",
		});

		items.push({
			label: __("Share URL"),
			action: () => this.share_url(),
			standard: true,
			shortcut: "Ctrl+L",
		});

		if (
			frappe.user.has_role("System Manager") &&
			frappe.boot.developer_mode === 1
		) {
			// edit doctype
			items.push({
				label: __("Edit DocType"),
				action: () => frappe.set_route("Form", "DocType", doctype),
				standard: true,
			});
		}

		if (frappe.user.has_role("System Manager")) {
			items.push({
				label: __("Settings"),
				action: () => this.show_list_settings(),
				standard: true,
			});
		}
		return items;
	}

	show_list_settings() {
<<<<<<< HEAD
		frappe.model.with_doctype("List View Setting", () => {
			let d = new frappe.ui.Dialog({
				title: __("Settings"),
				fields: frappe.get_meta("List View Setting").fields,
			});
			d.set_values(this.list_view_settings);
			d.show();
			d.set_primary_action(__("Save"), () => {
				let values = d.get_values();
				frappe.call("frappe.desk.listview.set_list_settings", {
					doctype: this.doctype,
					values: values,
				});
				Object.assign(this.list_view_settings, values);
				d.hide();
=======
		frappe.model.with_doctype(this.doctype, () => {
			new ListSettings({
				listview: this,
				doctype: this.doctype,
				settings: this.list_view_settings,
				meta: frappe.get_meta(this.doctype)
>>>>>>> a95aa7ad
			});
		});
	}

	get_workflow_action_menu_items() {
		const workflow_actions = [];
		if (frappe.model.has_workflow(this.doctype)) {
			const actions = frappe.workflow.get_all_transition_actions(
				this.doctype
			);
			actions.forEach((action) => {
				workflow_actions.push({
					label: __(action),
					name: action,
					action: () => {
						frappe.xcall(
							"frappe.model.workflow.bulk_workflow_approval",
							{
								docnames: this.get_checked_items(true),
								doctype: this.doctype,
								action: action,
							}
						);
					},
					is_workflow_action: true,
				});
			});
		}
		return workflow_actions;
	}

	toggle_workflow_actions() {
		if (!frappe.model.has_workflow(this.doctype)) return;
		const checked_items = this.get_checked_items();
		frappe
			.xcall("frappe.model.workflow.get_common_transition_actions", {
				docs: checked_items,
				doctype: this.doctype,
			})
			.then((actions) => {
				Object.keys(this.workflow_action_items).forEach((key) => {
					this.workflow_action_items[key].toggle(
						actions.includes(key)
					);
				});
			});
	}

	get_actions_menu_items() {
		const doctype = this.doctype;
		const actions_menu_items = [];
		const bulk_operations = new BulkOperations({ doctype: this.doctype });

		const is_field_editable = (field_doc) => {
			return (
				field_doc.fieldname &&
				frappe.model.is_value_type(field_doc) &&
				field_doc.fieldtype !== "Read Only" &&
				!field_doc.hidden &&
				!field_doc.read_only
			);
		};

		const has_editable_fields = (doctype) => {
			return frappe.meta
				.get_docfields(doctype)
				.some((field_doc) => is_field_editable(field_doc));
		};

		const has_submit_permission = (doctype) => {
			return frappe.perm.has_perm(doctype, 0, "submit");
		};

		// utility
		const bulk_assignment = () => {
			return {
				label: __("Assign To"),
				action: () =>
					bulk_operations.assign(
						this.get_checked_items(true),
						this.refresh
					),
				standard: true,
			};
		};

		const bulk_assignment_rule = () => {
			return {
				label: __("Apply Assignment Rule"),
				action: () =>
					bulk_operations.apply_assignment_rule(
						this.get_checked_items(true),
						this.refresh
					),
				standard: true,
			};
		};

		const bulk_printing = () => {
			return {
				label: __("Print"),
				action: () => bulk_operations.print(this.get_checked_items()),
				standard: true,
			};
		};

		const bulk_delete = () => {
			return {
				label: __("Delete"),
				action: () => {
					const docnames = this.get_checked_items(true).map(
						(docname) => docname.toString()
					);
					frappe.confirm(
						__("Delete {0} items permanently?", [docnames.length]),
						() => bulk_operations.delete(docnames, this.refresh)
					);
				},
				standard: true,
			};
		};

		const bulk_cancel = () => {
			return {
				label: __("Cancel"),
				action: () => {
					const docnames = this.get_checked_items(true);
					if (docnames.length > 0) {
						frappe.confirm(
							__("Cancel {0} documents?", [docnames.length]),
							() =>
								bulk_operations.submit_or_cancel(
									docnames,
									"cancel",
									this.refresh
								)
						);
					}
				},
				standard: true,
			};
		};

		const bulk_submit = () => {
			return {
				label: __("Submit"),
				action: () => {
					const docnames = this.get_checked_items(true);
					if (docnames.length > 0) {
						frappe.confirm(
							__("Submit {0} documents?", [docnames.length]),
							() =>
								bulk_operations.submit_or_cancel(
									docnames,
									"submit",
									this.refresh
								)
						);
					}
				},
				standard: true,
			};
		};

		const bulk_edit = () => {
			return {
				label: __("Edit"),
				action: () => {
					let field_mappings = {};

					frappe.meta.get_docfields(doctype).forEach((field_doc) => {
						if (is_field_editable(field_doc)) {
							field_mappings[field_doc.label] = Object.assign(
								{},
								field_doc
							);
						}
					});

					const docnames = this.get_checked_items(true);

					bulk_operations.edit(
						docnames,
						field_mappings,
						this.refresh
					);
				},
				standard: true,
			};
		};

		// bulk edit
		if (has_editable_fields(doctype)) {
			actions_menu_items.push(bulk_edit());
		}

		// bulk assignment
		actions_menu_items.push(bulk_assignment());

		actions_menu_items.push(bulk_assignment_rule());

		// bulk printing
		if (frappe.model.can_print(doctype)) {
			actions_menu_items.push(bulk_printing());
		}

		// bulk submit
		if (
			frappe.model.is_submittable(doctype) &&
			has_submit_permission(doctype) &&
			!frappe.model.has_workflow(doctype)
		) {
			actions_menu_items.push(bulk_submit());
		}

		// bulk cancel
		if (
			frappe.model.can_cancel(doctype) &&
			!frappe.model.has_workflow(doctype)
		) {
			actions_menu_items.push(bulk_cancel());
		}

		// bulk delete
		if (frappe.model.can_delete(doctype)) {
			actions_menu_items.push(bulk_delete());
		}

		return actions_menu_items;
	}

	parse_filters_from_route_options() {
		const filters = [];

		for (let field in frappe.route_options) {
			let doctype = null;
			let value = frappe.route_options[field];

			let value_array;
			if (
				$.isArray(value) &&
				value[0].startsWith("[") &&
				value[0].endsWith("]")
			) {
				value_array = [];
				for (var i = 0; i < value.length; i++) {
					value_array.push(JSON.parse(value[i]));
				}
			} else if (
				typeof value === "string" &&
				value.startsWith("[") &&
				value.endsWith("]")
			) {
				value = JSON.parse(value);
			}

			// if `Child DocType.fieldname`
			if (field.includes(".")) {
				doctype = field.split(".")[0];
				field = field.split(".")[1];
			}

			// find the table in which the key exists
			// for example the filter could be {"item_code": "X"}
			// where item_code is in the child table.

			// we can search all tables for mapping the doctype
			if (!doctype) {
				doctype = frappe.meta.get_doctype_for_field(
					this.doctype,
					field
				);
			}

			if (doctype) {
				if (value_array) {
					for (var j = 0; j < value_array.length; j++) {
						if ($.isArray(value_array[j])) {
							filters.push([
								doctype,
								field,
								value_array[j][0],
								value_array[j][1],
							]);
						} else {
							filters.push([doctype, field, "=", value_array[j]]);
						}
					}
				} else if ($.isArray(value)) {
					filters.push([doctype, field, value[0], value[1]]);
				} else {
					filters.push([doctype, field, "=", value]);
				}
			}
		}

		return filters;
	}

	static trigger_list_update(data) {
		const doctype = data.doctype;
		if (!doctype) return;
		frappe.provide("frappe.views.trees");

		// refresh tree view
		if (frappe.views.trees[doctype]) {
			frappe.views.trees[doctype].tree.refresh();
			return;
		}

		// refresh list view
		const page_name = frappe.get_route_str();
		const list_view = frappe.views.list_view[page_name];
		list_view && list_view.on_update(data);
	}
};

$(document).on("save", (event, doc) => {
	frappe.views.ListView.trigger_list_update(doc);
});

frappe.get_list_view = (doctype) => {
	let route = `List/${doctype}/List`;
	return frappe.views.list_view[route];
};<|MERGE_RESOLUTION|>--- conflicted
+++ resolved
@@ -478,17 +478,8 @@
 		}
 	}
 
-<<<<<<< HEAD
 	render_header() {
 		if (this.$result.find(".list-row-head").length === 0) {
-=======
-	render_header(refresh_header=false) {
-		if (refresh_header) {
-			this.$result.find('.list-row-head').remove();
-		}
-
-		if (this.$result.find('.list-row-head').length === 0) {
->>>>>>> a95aa7ad
 			// append header once
 			this.$result.prepend(this.get_header_html());
 		}
@@ -1505,30 +1496,12 @@
 	}
 
 	show_list_settings() {
-<<<<<<< HEAD
-		frappe.model.with_doctype("List View Setting", () => {
-			let d = new frappe.ui.Dialog({
-				title: __("Settings"),
-				fields: frappe.get_meta("List View Setting").fields,
-			});
-			d.set_values(this.list_view_settings);
-			d.show();
-			d.set_primary_action(__("Save"), () => {
-				let values = d.get_values();
-				frappe.call("frappe.desk.listview.set_list_settings", {
-					doctype: this.doctype,
-					values: values,
-				});
-				Object.assign(this.list_view_settings, values);
-				d.hide();
-=======
 		frappe.model.with_doctype(this.doctype, () => {
 			new ListSettings({
 				listview: this,
 				doctype: this.doctype,
 				settings: this.list_view_settings,
 				meta: frappe.get_meta(this.doctype)
->>>>>>> a95aa7ad
 			});
 		});
 	}
