--- conflicted
+++ resolved
@@ -1,4 +1,3 @@
-<<<<<<< HEAD
 // @import "variables.less";
 
 // .frappe-list {
@@ -69,6 +68,7 @@
 // 	position: relative;
 // 	.tag-filters-area {
 // 		padding: 10px 150px 0 10px;
+// 		border-bottom: 1px solid @border-color;
 // 	}
 // 	.sort-selector {
 // 		position: absolute;
@@ -126,6 +126,8 @@
 // }
 
 // .list-row-head {
+// 	background-color: @panel-bg;
+// 	border-bottom: 1px solid @border-color !important;
 
 // 	.list-subject {
 // 		font-weight: normal;
@@ -469,30 +471,6 @@
 // 	}
 // }
 
-// // gantt
-// .list-paging-area .gantt-view-mode {
-// 	margin-left: 15px;
-// 	margin-right: 15px;
-// }
-
-// .gantt {
-// 	.details-container {
-// 		.heading {
-// 			margin-bottom: 10px;
-// 			font-size: 12px;
-// 		}
-
-// 		.avatar-small {
-// 			width: 16px;
-// 			height: 16px;
-// 		}
-
-// 		.standard-image {
-// 			display: block;
-// 		}
-// 	}
-// }
-
 // .inbox-attachment, .inbox-link {
 // 	margin-right: 7px;
 // }
@@ -626,613 +604,4 @@
 
 // .file-title {
 // 	margin-top: 5px;
-// }
-=======
-@import "variables.less";
-
-.frappe-list {
-	.result, .no-result, .freeze {
-		min-height: ~"calc(100vh - 284px)";
-	}
-
-	.msg-box {
-		margin-bottom: 8em;
-		// To compensate for percieved centering
-
-		.null-state {
-			height: 15rem !important;
-			max-height: 150px;
-			width: auto;
-		}
-
-		.meta-description {
-			width: 45%;
-			margin-right: auto;
-			margin-left: auto;
-		}
-	}
-}
-
-.freeze-row {
-	.level-left, .level-right, .list-row-col {
-		height: 100%;
-		width: 100%;
-	}
-
-	.list-row-col {
-		background-color: @border-color;
-		border-radius: 2px;
-		animation: 2s breathe infinite;
-	}
-}
-
-@keyframes breathe {
-	0% {
-		opacity: 0.2;
-	}
-
-	50% {
-		opacity: 0.5;
-	}
-
-	100% {
-		opacity: 0.2;
-	}
-}
-
-body.no-list-sidebar {
-	[data-page-route^="List/"] {
-		@media (min-width: @screen-md) {
-			.layout-side-section {
-				display: none;
-			}
-
-			.layout-main-section-wrapper {
-				width: 100% !important;
-			}
-		}
-	}
-}
-
-.filter-list {
-	position: relative;
-	.tag-filters-area {
-		padding: 10px 150px 0 10px;
-		border-bottom: 1px solid @border-color;
-	}
-	.sort-selector {
-		position: absolute;
-		top: 0px;
-		right: 0px;
-		margin: 10px;
-		display: flex;
-		.dropdown:hover {
-			text-decoration: underline;
-		}
-		.dropdown-menu {
-			max-height: 300px;
-			overflow-y: scroll;
-			right: 0;
-			left: auto;
-		}
-		button {
-			margin-left: 10px;
-		}
-	}
-}
-
-.list-row-container {
-	border-bottom: 1px solid @border-color;
-	display: flex;
-    flex-direction: column;
-    outline: none;
-
-    &:focus {
-        background-color: @light-yellow;
-    }
-}
-
-.list-row {
-	padding: 12px 15px;
-	height: 40px;
-	cursor: pointer;
-	transition: color 0.2s;
-	-webkit-transition: color 0.2s;
-
-	&:hover {
-		background-color: @panel-bg;
-	}
-	&:last-child {
-		border-bottom: 0px;
-	}
-
-	.level-left {
-		flex: 3;
-		width: 75%;
-	}
-	.level-right {
-		flex: 1;
-	}
-}
-
-.list-row-head {
-	background-color: @panel-bg;
-	border-bottom: 1px solid @border-color !important;
-
-	.list-subject {
-		font-weight: normal;
-	}
-
-	.checkbox-actions {
-		display: none;
-	}
-}
-
-.list-row-col {
-	flex: 1;
-	margin-right: 15px;
-}
-
-.list-subject {
-	flex: 2;
-	justify-content: start;
-
-	.level-item {
-		margin-right: 8px;
-	}
-
-	&.seen {
-		font-weight: normal;
-	}
-}
-
-.list-row-activity {
-	justify-content: flex-end;
-	min-width: 120px;
-
-	.avatar:not(.avatar-empty) {
-		margin: 0;
-	}
-
-	&> span {
-		display: inline-block;
-
-		&:not(:last-child) {
-			margin-right: 8px;
-		}
-	}
-
-	.comment-count {
-		min-width: 35px;
-	}
-}
-
-.list-paging-area, .footnote-area {
-	padding: 10px 15px;
-	border-top: 1px solid @border-color;
-	overflow: auto;
-}
-
-
-.progress {
-	height: 10px;
-}
-
-.likes-count {
-	display: none;
-}
-
-.list-liked-by-me {
-	margin-bottom: 1px;
-}
-
-input.list-check-all, input.list-row-checkbox {
-	margin-top: 0px;
-}
-
-.filterable {
-	cursor: pointer;
-}
-
-.listview-main-section {
-	.octicon-heart {
-		cursor: pointer;
-	}
-	.page-form {
-		padding-left: 17px;
-
-		@media (max-width: @screen-sm) {
-			padding-left: 25px;
-		}
-
-		.octicon-search {
-		    float: left;
-		    padding-top: 7px;
-		    margin-left: -4px;
-		    margin-right: -4px;
-			@media (max-width: @screen-sm) {
-				margin-left: -12px;
-			}
-		}
-	}
-}
-
-.like-action.octicon-heart {
-	color: @heart-color;
-}
-
-.list-comment-count {
-	display: inline-block;
-	width: 37px;
-	text-align: left;
-}
-
-// tags
-
-.result.tags-shown {
-	.tag-row {
-		display: block;
-	}
-}
-
-.tag-row {
-	display: none;
-	margin-left: 50px;
-}
-
-.taggle_placeholder {
-	top: 0;
-	left: 5px;
-	font-size: 11px;
-	color: @text-muted;
-}
-
-.taggle_list {
-	padding-left: 5px;
-	margin-bottom: 3px;
-
-	.taggle {
-		font-size: 11px;
-		padding: 2px 4px;
-		font-weight: normal;
-		background-color: @btn-bg;
-		white-space: normal;
-
-		&:hover {
-			padding: 2px 15px 2px 4px;
-			background: #cfdce5;
-			transition: all .2s;
-		}
-	}
-	li {
-		margin-bottom: 0;
-
-		.awesomplete > ul > li {
-			width: 100%;
-		}
-
-		.awesomplete > ul {
-			top: 15px;
-			z-index: 100;
-		}
-	}
-
-	.close {
-		right: 5px;
-		color: @text-color;
-		font-size: 11px;
-	}
-}
-
-.page-form {
-	.awesomplete > ul {
-		min-width: 300px;
-	}
-}
-
-.frappe-rtl {
-	.restricted-button {
-		margin: auto auto auto 5px;
-		direction: ltr;
-	}
-}
-
-.taggle_input {
-	padding: 0;
-	margin-top: 3px;
-	font-size: 11px;
-	max-width: 100px;
-}
-
-// Image view
-
-.image-view-container {
-
-	display: flex;
-	flex-wrap: wrap;
-
-	.image-view-row {
-		display: flex;
-		border-bottom: 1px solid #ebeff2;
-	}
-
-	.image-view-item {
-		flex: 0 0 100%/4;
-		padding: 15px;
-		border-bottom: 1px solid @light-border-color;
-		border-right: 1px solid @light-border-color;
-		max-width: 100%/4;
-	}
-
-	.image-view-item:nth-child(4n) {
-		border-right: none;
-	}
-
-	.image-view-header {
-		margin-bottom: 10px;
-	}
-
-	.image-view-info {
-		margin-top: 10px;
-	}
-
-	.image-view-body {
-		&:hover .zoom-view {
-			opacity: 0.7;
-		}
-
-		a {
-			text-decoration: none;
-		}
-	}
-
-	.image-field {
-		display: flex;
-		align-content: center;
-		align-items: center;
-		justify-content: center;
-		position: relative;
-		height: 200px;
-
-		img {
-			max-height: 100%;
-		}
-
-		&.no-image {
-			background-color: @light-bg;
-		}
-	}
-
-	.placeholder-text {
-		font-size: 72px;
-		color: @text-extra-muted;
-	}
-
-	.zoom-view {
-		bottom: 10px !important;
-		right: 10px !important;
-		width: 36px;
-		height: 36px;
-		opacity: 0;
-		font-size: 16px;
-		color: @text-color;
-		position: absolute;
-
-		// show zoom button on mobile devices
-		@media (max-width: @screen-xs) {
-			opacity: 0.5
-		}
-	}
-
-	// 3 columns for small screen
-	@media(max-width: @screen-sm) {
-		.image-view-container.three-column;
-	}
-}
-
-.item-selector {
-	border: 1px solid @border-color;
-
-	.image-view-row {
-		width: 100%;
-	}
-	.image-field {
-		height: 120px;
-	}
-
-	.placeholder-text {
-		font-size: 48px;
-	}
-}
-
-.image-view-container.three-column {
-	.image-view-item {
-		flex: 0 0 100%/3;
-		max-width: 100%/3;
-	}
-
-	.image-view-item:nth-child(3n) {
-		border-right: none;
-	}
-	.image-view-item:nth-last-child(-n + 3):nth-child(3n + 1),
-	.image-view-item:nth-last-child(-n + 3):nth-child(3n + 1) ~ .image-view-item {
-		border-bottom: none;
-	}
-
-	.image-view-item:nth-child(4n) {
-		border-right: 1px solid @light-border-color;
-	}
-	.image-view-item:nth-last-child(-n + 4):nth-child(4n + 1),
-	.image-view-item:nth-last-child(-n + 4):nth-child(4n + 1) ~ .image-view-item {
-		border-bottom: 1px solid @light-border-color;
-	}
-}
-
-.pswp--svg .pswp__button,
-.pswp--svg .pswp__button--arrow--left:before,
-.pswp--svg .pswp__button--arrow--right:before {
-    background-image: url('/assets/frappe/images/default-skin.svg') !important;
-}
-.pswp--svg .pswp__button--arrow--left,
-  .pswp--svg .pswp__button--arrow--right {
-    background: none !important;
-}
-
-.pswp__bg {
-	background-color: #fff !important;
-}
-
-.pswp__more-items {
-	position: absolute;
-	bottom: 12px;
-	left: 50%;
-	transform: translateX(-50%);
-}
-
-.pswp__more-item {
-	display: inline-block;
-	margin: 5px;
-	height: 100px;
-	cursor: pointer;
-	border: 1px solid @border-color;
-
-	img {
-		max-height: 100%;
-	}
-}
-
-.inbox-attachment, .inbox-link {
-	margin-right: 7px;
-}
-
-.select-inbox {
-	padding: 30px 30px;
-}
-
-.inbox-value {
-	padding-top: 2px;
-}
-
-// list view
-
-.modal-body {
-	.list-item--head {
-		position: sticky !important;
-		z-index: 500;
-		top: 0;
-	}
-}
-
-.list-items {
-	width: 100%;
-}
-
-.list-item-container {
-	border-bottom: 1px solid @border-color;
-
-	&:last-child {
-		border-bottom: none;
-	}
-}
-
-.list-item-table {
-	border: 1px solid @border-color;
-	border-radius: 3px;
-}
-
-.list-item {
-	display: flex;
-	align-items: center;
-	cursor: pointer;
-
-	height: 40px;
-	padding-left: 15px;
-
-	font-size: @text-medium;
-
-	&:hover {
-		background-color: @panel-bg;
-	}
-
-	@media (max-width: @screen-xs) {
-		height: 50px;
-		padding-left: 10px;
-
-		font-size: @text-regular;
-		font-weight: normal;
-	}
-
-	&--head {
-		background-color: @panel-bg;
-		border-bottom: 1px solid @border-color;
-		cursor: auto;
-	}
-
-	input[type=checkbox] {
-		margin: 0;
-		margin-right: 5px;
-		flex: 0 0 12px;
-	}
-
-	.liked-by, .liked-by-filter-button {
-		display: inline-block;
-		width: 20px;
-		margin-right: 10px;
-	}
-}
-
-.list-item__content {
-	flex: 1;
-	margin-right: 15px;
-
-	display: flex;
-	align-items: center;
-
-	&--flex-2 {
-		flex: 2;
-	}
-
-	&--activity {
-		justify-content: flex-end;
-		margin-right: 5px;
-		min-width: 110px;
-
-		.list-row-modified, .avatar-small {
-			margin-right: 10px;
-		}
-	}
-
-	&--indicator span::before {
-		height: 12px;
-		width: 12px;
-	}
-
-	&--id {
-		justify-content: flex-end;
-	}
-}
-
-.frappe-timestamp {
-	white-space: nowrap;
-}
-
-.file-grid {
-	display: flex;
-	flex-wrap: wrap;
-	align-content: flex-start;
-
-	a {
-		height: 100%;
-	}
-}
-
-.file-wrapper {
-	width: 120px;
-	flex-direction: column;
-	align-items: center;
-}
-
-.file-title {
-	margin-top: 5px;
-}
->>>>>>> 7bbf4ef7
+// }