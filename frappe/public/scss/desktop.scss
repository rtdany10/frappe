html, body {
	background-color: var(--bg-color);
}

.desk-sidebar {
	.list-sidebar-label {
		margin-bottom: 1rem;
	}

	.desk-sidebar-item {
		@include flex(flex, null, center, null);
		display: flex;
		align-items: center;
		font-size: var(--text-base);
		padding: 8px 12px;
		margin-bottom: 2px;
		border-radius: var(--border-radius-md);
		cursor: pointer;

		&:focus {
			background-color: var(--sidebar-select-color);
			outline: 0;
		}

		&:hover {
			background-color: var(--sidebar-select-color);
		}

		&.selected {
			background-color: var(--sidebar-select-color);
		}

		a {
			color: var(--text-color);
			text-decoration: none;
		}

		svg {
			margin-right: var(--margin-sm);
		}
	}
}

.desk-page {
	padding: var(--padding-md);
}

.widget-group {
	margin-bottom: var(--margin-2xl);

	.widget-group-head {
		@include flex(flex, space-between, center, null);

		.widget-group-title {
			color: var(--heading-color);
			font-weight: 600;
			font-size: var(--text-lg);
			margin-bottom: 1.2rem;
		}
	}

	.legend {
		display: flex;
		padding: var(--padding-md);

		.legend-item {
			margin-right: 20px;
		}
	}

	.grid-col-3 {
		display: grid;
		grid-template-columns: repeat(auto-fill, minmax(300px, 1fr));
		column-gap: 15px;
		row-gap: 15px;
		align-items: center;
	}

	.grid-col-2 {
		display: grid;
		grid-template-columns: 1fr 1fr;
		// grid-auto-rows: minmax(62px, 1fr);
		column-gap: 15px;
		row-gap: 15px;
		align-items: center;

		.full-width {
			grid-column-start: 1;
			grid-column-end: 3;
		}
	}

	.grid-col-1 {
		display: grid;
		grid-template-columns: repeat(auto-fill, minmax(550px, 1fr));
		// grid-auto-rows: minmax(62px, 1fr);
		column-gap: 15px;
		row-gap: 15px;
		align-items: center;
	}

	@media (max-width: 768px) {
		.legend {
			@include flex(flex, null, null, column);

			.legend-item {
				margin-right: 20px;
			}
		}

		.grid-col-2 {
			grid-template-columns: repeat(auto-fill, minmax(250px, 1fr));
			.full-width {
				grid-column-start: 1;
				grid-column-end: 2;
			}
		}

		.grid-col-1 {
			grid-template-columns: repeat(auto-fill, minmax(250px, 1fr));
		}
	}
}

.widget {
	@include flex(flex, null, null, column);
	min-height: 1px;
	padding: 15px;
	border-radius: var(--border-radius-md);
	height: 100%;
	box-shadow: var(--shadow-sm);
	background-color: var(--card-bg);

	&.widget-shadow {
		&:hover {
			box-shadow: var(--shadow-md);
		}
	}

	&.border {
		border: 1px solid var(--border-color);
	}

	.widget-head {
		@include flex(flex, space-between, center, null);

		.widget-title {
			@include flex(flex, null, center, null);
			font-size: var(--text-lg);
			font-family: inherit;
			font-weight: 500;
			line-height: 1.3em;
			color: var(--heading-color);

			svg {
				margin-right: 6px;
				box-shadow: none;
			}
		}
		.widget-control {
			@include flex(flex, null, center, row-reverse);

			// Any immidiate child
			>* {
				align-self: center;
				margin-left: 5px;
			}

			.drag-handle {
				cursor: all-scroll;
				cursor: -webkit-grabbing;

				&:active {
					cursor: grabbing;
					cursor: -moz-grabbing;
					cursor: -webkit-grabbing;
				}
			}

			.dashboard-date-field {
				width: 130px;
				height: 27px;

				.clearfix, .help-box {
					display: none !important;
				}

				.frappe-control,
				.form-group {
					margin-bottom: 0px !important;
				}
			}
		}
	}

	&.sortable-ghost {
		background-color: var(--gray-100);
		border-color: var(--gray-100)
	}

	&.new-widget {
		@include flex(flex, center, center, null);
		min-height: 65px;
		box-shadow: none;
		background-color: var(--gray-100);
		color: var(--text-muted);
		border: 1px dashed var(--gray-300);
		cursor: pointer;
	}

	// Overrides for each widgets
	&.dashboard-widget-box {
		min-height: 240px;
<<<<<<< HEAD
		padding: var(--padding-sm) var(--padding-md);
		box-shadow: $card-box-shadow;
=======
		padding: 10px 15px;
		box-shadow: var(--shadow-sm);
>>>>>>> 8ef4d4b7

		.chart-container {
			margin-right: -10px;
			margin-left: -10px;

			.frappe-chart {
				line.line-horizontal {
					stroke: var(--border-color) !important;
				}
			}
		}

		.btn-xs {
			padding: 4px 8px;
		}

		.widget-subtitle {
			font-size: $font-size-sm;
<<<<<<< HEAD
			color: $text-muted;
			margin-top: var(--margin-xs);
=======
			color: var(--text-muted);
			margin-top: 5px;
>>>>>>> 8ef4d4b7
		}

		.widget-head {
			padding: var(--padding-sm);
		}

		.widget-control {
			margin-top: var(--margin-md);
		}

		.chart-loading-state {
			display: flex;
			justify-content: center;
			align-items: center;
		}

		.report-summary {
			grid-template-columns: repeat(auto-fill, minmax(180px, 1fr));
			border: none;

			.summary-value {
				font-size: 20px;
			}
		}
	}

	&.onboarding-widget-box {
		margin-bottom: 50px;

		.widget-head {
			display: flex;

			.widget-subtitle {
				margin-top: 5px;
				color: var(--text-muted);
				font-size: 14px;
				font-weight: 400;
			}

			.widget-control {
				align-self: flex-start;
				margin-top: -5px;
				color: var(--text-muted);
			}
		}

		.widget-body {
			margin-top: 20px;

			.onboarding-step {
				margin-bottom: 8px;
				letter-spacing: 0.015em;

				i {
					color: var(--text-muted);
					padding-left: 5px;
					padding-right: 2px;
				}

				.step-skip {
					visibility: hidden;
					cursor: pointer;
					font-size: 12px;
					padding-left: 5px;
				}

				span {
					color: var(--text-muted);
					cursor: pointer;
				}

				&:hover {
					span {
						color: $text-color;
					}

					.step-skip {
						visibility: visible;
					}
				}

				&.skipped {
					i {
						color: var(--text-muted);
					}

					span {
						color: var(--text-muted);
					}

					&:hover {
						span {
							color: var(--text-muted);
						}

						.step-skip {
							visibility: hidden;
						}
					}
				}

				&.complete {
					i {
						color: var(--green-600);
					}

					span {
						color: $text-color;
					}
				}
			}
		}
	}

	&.shortcut-widget-box {
		cursor: pointer;

		.widget-head {
			margin-top: var(--margin-xs);
			margin-bottom: 5px;
		}

		.indicator-pill {
			font-weight: 500;
		}
	}

	&.links-widget-box {
		.link-item {
			display: block;
			text-decoration: none;
			color: var(--text-color);
			padding: var(--padding-xs);
			margin: var(--margin-xs) 0px;
			border-radius: var(--border-radius-md);
			cursor: pointer;

			&:hover {
				background-color: var(--bg-color);
			}

			&:first-child {
				margin-top: 15px;
			}

			&:last-child {
				margin-bottom: 0px !important;
			}

			.link-content {
				flex: 1;
			}

			.disabled-link {
				color: var(--text-muted);
			}

			.popover {
				display: block;
				top: -60px;
				max-width: 220px;

				&.top > .arrow {
					left: 20%;
				}
			}

			.indicator-pill {
				margin-right: 0px;
				margin-right: 5px;
			}
		}
	}

	&.number-widget-box {
		cursor: pointer;
		height: 115px;
		padding: var(--padding-lg);

		.widget-head {

			.widget-title {
				font-weight: 500;
				color: var(--heading-color);
				font-size: var(--text-base);
				margin-top: var(--margin-xs);
			}

			.widget-control {
				right: -10px;
				top: -10px;
				height: 0px;
			}

			.card-actions {
				margin-top: -25px;
			}
		}

		.widget-body {
			text-align: left;

			.number-card-loading {
				@include flex(flex, space-between, center, null);
				height: 50px;
			}

			.widget-content {
<<<<<<< HEAD
				padding-top: 27px;
				display: flex;
				justify-content: space-between;
=======
				@include flex(flex, space-between, null, null);
				padding-top: 25px;
>>>>>>> 8ef4d4b7

				.number {
					font-weight: 600;
					font-size: 22px;
					line-height: 2.4em;
					color: var(--gray-800);
				}

				.number-text {
<<<<<<< HEAD
					color: $text-muted;
					padding: var(--padding-xs);
					font-size: $font-size-base;
=======
					color: var(--text-muted);
					padding: 5px;
					font-size: 14px;
>>>>>>> 8ef4d4b7
				}

				.card-stats {
					@include flex(flex, null, flex-end, column);
				}

				.percentage-stat-area {
					font-size: $font-size-sm;

					.indicator-pill-round {
						height: 18px;
						width: 18px;

						.icon-xs {
							width: 8px;
							height: 7px;
						}
					}

					.percentage-stat {
						margin-left: var(--margin-xs);
						vertical-align: bottom;
						font-weight: 500;
					}
				}

				.stat-period {
					margin-top: var(--margin-xs);
					font-size: 11px;
				}

				.green-stat {
					color: var(--dark-green-500);
				}

				.red-stat {
					color: var(--red-500);
				}

				.grey-stat {
					color: var(--gray-600);
				}
			}
		}
	}

}

.onboarding-success {
	margin: 50px auto;
	max-width: 75%;

	.success-state {
		height: 15rem !important;
		max-height: 150px;
		width: auto;
	}
}

.pill {
	position: relative;
	left: 2px;
	// font-weight: bold;
	display: inline-block;
	background:	var(--text-muted);
	font-size: 12px;
	line-height: 20px;
	padding: 0 8px;
	color: #fff;
	border-radius: 10px;
}


.zoomOutDelete {
  transition: opacity 0.2s, visibility 0.2s, transform 0.2s;
  transform: scale3d(0.5, 0.5, 0.5);
  opacity: 0;
  visibility: hidden;
}

@-webkit-keyframes zoomIn {
  from {
    opacity: 0;
    -webkit-transform: scale3d(0.7, 0.7, 0.7);
    transform: scale3d(0.7, 0.7, 0.7);
  }

  50% {
    opacity: 1;
  }
}

@keyframes zoomIn {
  from {
    opacity: 0;
    -webkit-transform: scale3d(0.7, 0.7, 0.7);
    transform: scale3d(0.7, 0.7, 0.7);
  }

  50% {
    opacity: 1;
  }
}

.zoomIn {
	-webkit-animation-name: zoomIn;
	animation-name: zoomIn;
	animation-duration: 400ms;
}<|MERGE_RESOLUTION|>--- conflicted
+++ resolved
@@ -211,13 +211,8 @@
 	// Overrides for each widgets
 	&.dashboard-widget-box {
 		min-height: 240px;
-<<<<<<< HEAD
 		padding: var(--padding-sm) var(--padding-md);
 		box-shadow: $card-box-shadow;
-=======
-		padding: 10px 15px;
-		box-shadow: var(--shadow-sm);
->>>>>>> 8ef4d4b7
 
 		.chart-container {
 			margin-right: -10px;
@@ -236,13 +231,8 @@
 
 		.widget-subtitle {
 			font-size: $font-size-sm;
-<<<<<<< HEAD
 			color: $text-muted;
 			margin-top: var(--margin-xs);
-=======
-			color: var(--text-muted);
-			margin-top: 5px;
->>>>>>> 8ef4d4b7
 		}
 
 		.widget-head {
@@ -451,14 +441,8 @@
 			}
 
 			.widget-content {
-<<<<<<< HEAD
-				padding-top: 27px;
-				display: flex;
-				justify-content: space-between;
-=======
 				@include flex(flex, space-between, null, null);
 				padding-top: 25px;
->>>>>>> 8ef4d4b7
 
 				.number {
 					font-weight: 600;
@@ -468,15 +452,9 @@
 				}
 
 				.number-text {
-<<<<<<< HEAD
 					color: $text-muted;
 					padding: var(--padding-xs);
 					font-size: $font-size-base;
-=======
-					color: var(--text-muted);
-					padding: 5px;
-					font-size: 14px;
->>>>>>> 8ef4d4b7
 				}
 
 				.card-stats {
