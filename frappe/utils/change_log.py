# Copyright (c) 2015, Frappe Technologies Pvt. Ltd. and Contributors
# MIT License. See license.txt

from __future__ import unicode_literals
from six.moves import range
import json, os
from semantic_version import Version
import frappe
import requests
import subprocess # nosec
from frappe.utils import cstr
<<<<<<< HEAD
from frappe.utils.gitutils import get_app_last_commit_ref, get_app_branch
import subprocess # nosec
=======
from frappe.utils.gitutils import get_app_branch
>>>>>>> 9cd5e1af
from frappe import _, safe_decode
import git

def get_change_log(user=None):
	if not user: user = frappe.session.user

	last_known_versions = frappe._dict(json.loads(frappe.db.get_value("User",
		user, "last_known_versions") or "{}"))
	current_versions = get_versions()

	if not last_known_versions:
		update_last_known_versions()
		return []

	change_log = []
	def set_in_change_log(app, opts, change_log):
		from_version = last_known_versions.get(app, {}).get("version") or "0.0.1"
		to_version = opts["version"]

		if from_version != to_version:
			app_change_log = get_change_log_for_app(app, from_version=from_version, to_version=to_version)

			if app_change_log:
				change_log.append({
					"title": opts["title"],
					"description": opts["description"],
					"version": to_version,
					"change_log": app_change_log
				})

	for app, opts in current_versions.items():
		if app != "frappe":
			set_in_change_log(app, opts, change_log)

	if "frappe" in current_versions:
		set_in_change_log("frappe", current_versions["frappe"], change_log)

	return change_log

def get_change_log_for_app(app, from_version, to_version):
	change_log_folder = os.path.join(frappe.get_app_path(app), "change_log")
	if not os.path.exists(change_log_folder):
		return

	from_version = Version(from_version)
	to_version = Version(to_version)
	# remove pre-release part
	to_version.prerelease = None

	major_version_folders = ["v{0}".format(i) for i in range(from_version.major, to_version.major + 1)]
	app_change_log = []

	for folder in os.listdir(change_log_folder):
		if folder in major_version_folders:
			for file in os.listdir(os.path.join(change_log_folder, folder)):
				version = Version(os.path.splitext(file)[0][1:].replace("_", "."))

				if from_version < version <= to_version:
					file_path = os.path.join(change_log_folder, folder, file)
					content = frappe.read_file(file_path)
					app_change_log.append([version, content])

	app_change_log = sorted(app_change_log, key=lambda d: d[0], reverse=True)

	# convert version to string and send
	return [[cstr(d[0]), d[1]] for d in app_change_log]

@frappe.whitelist()
def update_last_known_versions():
	frappe.db.set_value("User", frappe.session.user, "last_known_versions",
		json.dumps(get_versions()), update_modified=False)

@frappe.whitelist()
def get_versions():
	"""Get versions of all installed apps.

	Example:

		{
			"frappe": {
				"title": "Frappe Framework",
				"version": "5.0.0"
			}
		}"""
	versions = {}
	for app in frappe.get_installed_apps(sort=True):
		app_hooks = frappe.get_hooks(app_name=app)
		versions[app] = {
			"title": app_hooks.get("app_title")[0],
			"description": app_hooks.get("app_description")[0],
			"branch": get_app_branch(app)
		}

		if versions[app]['branch'] != 'master':
			try:
				app_repo = git.Repo(os.path.join('..', 'apps', '{}'.format(app)))
				branch_version = '-'.join(app_repo.git.describe().split('-')[:2])
				branch_version = [branch_version.strip('v')]
			except:
				branch_version = app_hooks.get('{0}_version'.format(versions[app]['branch']))
			if branch_version:
				versions[app]['branch_version'] = branch_version[0] + ' ({0})'.format(get_app_last_commit_ref(app))

		try:
			versions[app]["version"] = frappe.get_attr(app + ".__version__")
		except AttributeError:
			versions[app]["version"] = '0.0.1'

	return versions

def get_app_branch(app):
	'''Returns branch of an app'''
	try:
		result = subprocess.check_output('cd ../apps/{0} && git rev-parse --abbrev-ref HEAD'.format(app),
			shell=True)
		result = safe_decode(result)
		result = result.strip()
		return result
	except Exception as e:
		return ''

def get_app_last_commit_ref(app):
	try:
		result = subprocess.check_output('cd ../apps/{0} && git rev-parse HEAD --short 7'.format(app),
			shell=True)
		result = safe_decode(result)
		result = result.strip()
		return result
	except Exception as e:
		return ''

def check_for_update():
	updates = frappe._dict(major=[], minor=[], patch=[])
	apps    = get_versions()

	for app in apps:
		app_details = check_release_on_github(app)
		if not app_details: continue

		github_version, org_name = app_details
		# Get local instance's current version or the app
		instance_version = Version(apps[app]['branch_version'].split(' ')[0])
		# Compare and popup update message
		for update_type in updates:
			if github_version.__dict__[update_type] > instance_version.__dict__[update_type]:
				updates[update_type].append(frappe._dict(
					current_version   = str(instance_version),
					available_version = str(github_version),
					org_name          = org_name,
					app_name          = app,
					title             = apps[app]['title'],
				))
				break
			if github_version.__dict__[update_type] < instance_version.__dict__[update_type]: break

	add_message_to_redis(updates)

def parse_latest_non_beta_release(response):
	"""
	Pasrses the response JSON for all the releases and returns the latest non prerelease

	Parameters
	response (list): response object returned by github

	Returns
	json   : json object pertaining to the latest non-beta release
	"""
	for release in response:
		if release['prerelease'] == True: continue
		return release

def check_release_on_github(app):
	# Check if repo remote is on github
	from subprocess import CalledProcessError
	try:
		remote_url = subprocess.check_output("cd ../apps/{} && git ls-remote --get-url".format(app), shell=True).decode()
	except CalledProcessError:
		# Passing this since some apps may not have git initializaed in them
		return None

	if isinstance(remote_url, bytes):
		remote_url = remote_url.decode()

	if "github.com" not in remote_url:
		return None

	# Get latest version from github
	if 'https' not in remote_url:
		return None

	org_name = remote_url.split('/')[3]
	r = requests.get('https://api.github.com/repos/{}/{}/releases'.format(org_name, app))
	if r.status_code == 200 and r.json():
		lastest_non_beta_release = parse_latest_non_beta_release(r.json())
		return Version(lastest_non_beta_release['tag_name'].strip('v')), org_name
	else:
		# In case of an improper response or if there are no releases
		return None

def add_message_to_redis(update_json):
	# "update-message" will store the update message string
	# "update-user-set" will be a set of users
	cache = frappe.cache()
	cache.set_value("update-info", json.dumps(update_json))
	user_list = [x.name for x in frappe.get_all("User", filters={"enabled": True})]
	system_managers = [user for user in user_list if 'System Manager' in frappe.get_roles(user)]
	cache.sadd("update-user-set", *system_managers)

@frappe.whitelist()
def show_update_popup():
	cache = frappe.cache()
	user  = frappe.session.user

	update_info = cache.get_value("update-info")
	if not update_info:
		return

	updates = json.loads(update_info)
	current_versions = get_versions()

	# Check if user is int the set of users to send update message to
	update_message = ""
	if cache.sismember("update-user-set", user):
		for update_type in updates:
			release_links = ""
			for app in updates[update_type]:
				app = frappe._dict(app)
				release_links += "<a href='https://github.com/{org_name}/{app_name}/releases/tag/v{available_version}'><b>{title}</b>: v{available_version}</a><br>".format(
					available_version = app.available_version,
					org_name          = app.org_name,
					app_name          = app.app_name,
					title             = app.title
				)
			if release_links:
				update_message += _("New {} releases for the following apps are available".format(update_type)) + ":<br><br>{}".format(release_links)

	if update_message:
		frappe.msgprint(update_message, title=_("New updates are available"), indicator='green')
		cache.srem("update-user-set", user)<|MERGE_RESOLUTION|>--- conflicted
+++ resolved
@@ -9,12 +9,7 @@
 import requests
 import subprocess # nosec
 from frappe.utils import cstr
-<<<<<<< HEAD
-from frappe.utils.gitutils import get_app_last_commit_ref, get_app_branch
-import subprocess # nosec
-=======
 from frappe.utils.gitutils import get_app_branch
->>>>>>> 9cd5e1af
 from frappe import _, safe_decode
 import git
 
