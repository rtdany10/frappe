--- conflicted
+++ resolved
@@ -19,29 +19,17 @@
 	if not '__global_search' in frappe.db.get_tables():
 		frappe.db.sql('''create table __global_search(
 			doctype varchar(100),
-<<<<<<< HEAD
-			name varchar({0}),
-			title varchar({0}),
-			content text,
-			fulltext(content),
-			route varchar({0}),
-=======
 			name varchar({varchar_len}),
 			title varchar({varchar_len}),
 			content text,
 			fulltext(content),
 			route varchar({varchar_len}),
->>>>>>> c656704c
 			published int(1) not null default 0,
 			unique `doctype_name` (doctype, name))
 			COLLATE=utf8mb4_unicode_ci
 			ENGINE=MyISAM
-<<<<<<< HEAD
-			CHARACTER SET=utf8mb4'''.format(varchar_len))
-
-=======
 			CHARACTER SET=utf8mb4'''.format(varchar_len=varchar_len))
->>>>>>> c656704c
+
 
 def reset():
 	"""
@@ -275,12 +263,7 @@
 
 		frappe.flags.update_global_search.append(
 			dict(doctype=doc.doctype, name=doc.name, content=' ||| '.join(content or ''),
-<<<<<<< HEAD
 				published=published, title=(doc.get_title() or '')[:int(varchar_len)], route=doc.get('route')))
-=======
-				published=published, title=doc.get_title()[:int(varchar_len)], route=doc.get('route')))
-
->>>>>>> c656704c
 		enqueue_global_search()
 
 
