# Copyright (c) 2015, Frappe Technologies Pvt. Ltd. and Contributors
# MIT License. See license.txt

import string
import frappe
from frappe import _
from frappe.utils import cstr, encode
from cryptography.fernet import Fernet, InvalidToken
from passlib.hash import pbkdf2_sha256, mysql41
from passlib.registry import register_crypt_handler
from passlib.context import CryptContext
from pymysql.constants.ER import DATA_TOO_LONG
from psycopg2.errorcodes import STRING_DATA_RIGHT_TRUNCATION

class LegacyPassword(pbkdf2_sha256):
	name = "frappe_legacy"
	ident = "$frappel$"

	def _calc_checksum(self, secret):
		# check if this is a mysql hash
		# it is possible that we will generate a false positive if the users password happens to be 40 hex chars proceeded
		# by an * char, but this seems highly unlikely
		if not (secret[0] == "*" and len(secret) == 41 and all(c in string.hexdigits for c in secret[1:])):
			secret = mysql41.hash(secret + self.salt.decode('utf-8'))
		return super(LegacyPassword, self)._calc_checksum(secret)


register_crypt_handler(LegacyPassword, force=True)
passlibctx = CryptContext(
	schemes=[
		"pbkdf2_sha256",
		"argon2",
		"frappe_legacy",
	],
	deprecated=[
		"frappe_legacy",
	],
)


def get_decrypted_password(doctype, name, fieldname='password', raise_exception=True):
	auth = frappe.db.sql('''select `password` from `__Auth`
		where doctype=%(doctype)s and name=%(name)s and fieldname=%(fieldname)s and encrypted=1''',
		{ 'doctype': doctype, 'name': name, 'fieldname': fieldname })

	if auth and auth[0][0]:
		return decrypt(auth[0][0])

	elif raise_exception:
		frappe.throw(_('Password not found'), frappe.AuthenticationError)


def set_encrypted_password(doctype, name, pwd, fieldname='password'):
	try:
		frappe.db.sql("""insert into `__Auth` (doctype, name, fieldname, `password`, encrypted)
			values (%(doctype)s, %(name)s, %(fieldname)s, %(pwd)s, 1)
			{on_duplicate_update} `password`=%(pwd)s, encrypted=1""".format(
				on_duplicate_update=frappe.db.get_on_duplicate_update(['doctype', 'name', 'fieldname'])
			), { 'doctype': doctype, 'name': name, 'fieldname': fieldname, 'pwd': encrypt(pwd) })
	except frappe.db.DataError as e:
		if ((frappe.db.db_type == 'mariadb' and e.args[0] == DATA_TOO_LONG) or
			(frappe.db.db_type == 'postgres' and e.pgcode == STRING_DATA_RIGHT_TRUNCATION)):
<<<<<<< HEAD
			frappe.throw(_("Most probably your password is too long."), exc=e)
=======
			frappe.throw(_("Most probably your password is too long.", exc=e))
>>>>>>> 099c2f0f
		raise e


def remove_encrypted_password(doctype, name, fieldname='password'):
	frappe.db.sql(
		'DELETE FROM `__Auth` WHERE doctype = %s and name = %s and fieldname = %s',
		values=[doctype, name, fieldname]
	)


def check_password(user, pwd, doctype='User', fieldname='password', delete_tracker_cache=True):
	'''Checks if user and password are correct, else raises frappe.AuthenticationError'''

	auth = frappe.db.sql("""select `name`, `password` from `__Auth`
		where `doctype`=%(doctype)s and `name`=%(name)s and `fieldname`=%(fieldname)s and `encrypted`=0""",
		{'doctype': doctype, 'name': user, 'fieldname': fieldname}, as_dict=True)

	if not auth or not passlibctx.verify(pwd, auth[0].password):
		raise frappe.AuthenticationError(_('Incorrect User or Password'))

	# lettercase agnostic
	user = auth[0].name

	# TODO: This need to be deleted after checking side effects of it.
	# We have a `LoginAttemptTracker` that can take care of tracking related cache.
	if delete_tracker_cache:
		delete_login_failed_cache(user)

	if not passlibctx.needs_update(auth[0].password):
		update_password(user, pwd, doctype, fieldname)

	return user


def delete_login_failed_cache(user):
	frappe.cache().hdel('last_login_tried', user)
	frappe.cache().hdel('login_failed_count', user)
	frappe.cache().hdel('locked_account_time', user)

def update_password(user, pwd, doctype='User', fieldname='password', logout_all_sessions=False):
	'''
		Update the password for the User

		:param user: username
		:param pwd: new password
		:param doctype: doctype name (for encryption)
		:param fieldname: fieldname (in given doctype) (for encryption)
		:param logout_all_session: delete all other session
	'''
	hashPwd = passlibctx.hash(pwd)
	frappe.db.multisql({
		"mariadb": """INSERT INTO `__Auth`
			(`doctype`, `name`, `fieldname`, `password`, `encrypted`)
			VALUES (%(doctype)s, %(name)s, %(fieldname)s, %(pwd)s, 0)
			ON DUPLICATE key UPDATE `password`=%(pwd)s, encrypted=0""",
		"postgres": """INSERT INTO `__Auth`
			(`doctype`, `name`, `fieldname`, `password`, `encrypted`)
			VALUES (%(doctype)s, %(name)s, %(fieldname)s, %(pwd)s, 0)
			ON CONFLICT("name", "doctype", "fieldname") DO UPDATE
			SET `password`=%(pwd)s, encrypted=0""",
	}, {'doctype': doctype, 'name': user, 'fieldname': fieldname, 'pwd': hashPwd})

	# clear all the sessions except current
	if logout_all_sessions:
		from frappe.sessions import clear_sessions
		clear_sessions(user=user, keep_current=True, force=True)


def delete_all_passwords_for(doctype, name):
	try:
		frappe.db.sql("""delete from `__Auth` where `doctype`=%(doctype)s and `name`=%(name)s""",
			{ 'doctype': doctype, 'name': name })
	except Exception as e:
		if not frappe.db.is_missing_column(e):
			raise


def rename_password(doctype, old_name, new_name):
	# NOTE: fieldname is not considered, since the document is renamed
	frappe.db.sql("""update `__Auth` set name=%(new_name)s
		where doctype=%(doctype)s and name=%(old_name)s""",
		{ 'doctype': doctype, 'new_name': new_name, 'old_name': old_name })


def rename_password_field(doctype, old_fieldname, new_fieldname):
	frappe.db.sql('''update `__Auth` set fieldname=%(new_fieldname)s
		where doctype=%(doctype)s and fieldname=%(old_fieldname)s''',
		{ 'doctype': doctype, 'old_fieldname': old_fieldname, 'new_fieldname': new_fieldname })


def create_auth_table():
	# same as Framework.sql
	frappe.db.create_auth_table()


def encrypt(txt, encryption_key=None):
	# Only use Fernet.generate_key().decode() to enter encyption_key value

	try:
		cipher_suite = Fernet(encode(encryption_key or get_encryption_key()))
	except Exception:
		# encryption_key is not in 32 url-safe base64-encoded format
		frappe.throw(_('Encryption key is in invalid format!'))

	cipher_text = cstr(cipher_suite.encrypt(encode(txt)))
	return cipher_text


def decrypt(txt, encryption_key=None):
	# Only use encryption_key value generated with Fernet.generate_key().decode() 

	try:
		cipher_suite = Fernet(encode(encryption_key or get_encryption_key()))
		plain_text = cstr(cipher_suite.decrypt(encode(txt)))
		return plain_text
	except InvalidToken:
		# encryption_key in site_config is changed and not valid
		frappe.throw(_('Encryption key is invalid' + '!' if encryption_key else ', please check site_config.json.'))


def get_encryption_key():
	from frappe.installer import update_site_config

	if 'encryption_key' not in frappe.local.conf:
		encryption_key = Fernet.generate_key().decode()
		update_site_config('encryption_key', encryption_key)
		frappe.local.conf.encryption_key = encryption_key

	return frappe.local.conf.encryption_key

def get_password_reset_limit():
	return frappe.db.get_single_value("System Settings", "password_reset_limit") or 0<|MERGE_RESOLUTION|>--- conflicted
+++ resolved
@@ -60,11 +60,7 @@
 	except frappe.db.DataError as e:
 		if ((frappe.db.db_type == 'mariadb' and e.args[0] == DATA_TOO_LONG) or
 			(frappe.db.db_type == 'postgres' and e.pgcode == STRING_DATA_RIGHT_TRUNCATION)):
-<<<<<<< HEAD
 			frappe.throw(_("Most probably your password is too long."), exc=e)
-=======
-			frappe.throw(_("Most probably your password is too long.", exc=e))
->>>>>>> 099c2f0f
 		raise e
 
 
@@ -174,7 +170,7 @@
 
 
 def decrypt(txt, encryption_key=None):
-	# Only use encryption_key value generated with Fernet.generate_key().decode() 
+	# Only use encryption_key value generated with Fernet.generate_key().decode()
 
 	try:
 		cipher_suite = Fernet(encode(encryption_key or get_encryption_key()))
