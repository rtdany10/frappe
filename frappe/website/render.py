--- conflicted
+++ resolved
@@ -173,12 +173,6 @@
 		frappe.local.path = path
 
 	context = get_context(path)
-<<<<<<< HEAD
-	if context.title and "{{" in cstr(context.title):
-		title_template = context.pop('title')
-		context.title = frappe.render_template(title_template, context)
-=======
->>>>>>> be527444
 
 	if context.source:
 		html = frappe.render_template(context.source, context)
