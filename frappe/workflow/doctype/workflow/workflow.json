{
<<<<<<< HEAD
 "allow_rename": 1, 
 "autoname": "field:workflow_name", 
 "creation": "2012-12-28 10:49:55", 
 "description": "Defines workflow states and rules for a document.", 
 "docstatus": 0, 
 "doctype": "DocType", 
 "document_type": "Document", 
=======
 "allow_rename": 1,
 "autoname": "field:workflow_name",
 "creation": "2012-12-28 10:49:55",
 "description": "Defines workflow states and rules for a document.",
 "docstatus": 0,
 "doctype": "DocType",
 "document_type": "Transaction",
>>>>>>> 9e948850
 "fields": [
  {
   "fieldname": "workflow_name",
   "fieldtype": "Data",
   "in_list_view": 0,
   "label": "Workflow Name",
   "permlevel": 0,
   "read_only": 0,
   "reqd": 1
  },
  {
   "description": "DocType on which this Workflow is applicable.",
   "fieldname": "document_type",
   "fieldtype": "Link",
   "in_list_view": 0,
   "label": "Document Type",
   "options": "DocType",
   "permlevel": 0,
   "reqd": 1
  },
  {
   "description": "If checked, all other workflows become inactive.",
   "fieldname": "is_active",
   "fieldtype": "Check",
   "in_list_view": 0,
   "label": "Is Active",
   "permlevel": 0
  },
  {
   "description": "Different \"States\" this document can exist in. Like \"Open\", \"Pending Approval\" etc.",
   "fieldname": "states_head",
   "fieldtype": "Section Break",
   "label": "States",
   "permlevel": 0
  },
  {
<<<<<<< HEAD
   "description": "All possible Workflow States and roles of the workflow. \nDocstatus Options: 0 is\"Saved\", 1 is \"Submitted\" and 2 is \"Cancelled\"", 
   "fieldname": "states", 
   "fieldtype": "Table", 
   "label": "Document States", 
   "options": "Workflow Document State", 
   "permlevel": 0, 
=======
   "description": "All possible Workflow States and roles of the workflow. \nDocstatus Options: 0 is\"Saved\", 1 is \"Submitted\" and 2 is \"Cancelled\"",
   "fieldname": "states",
   "fieldtype": "Table",
   "label": "Document States",
   "options": "Workflow Document State",
   "permlevel": 0,
>>>>>>> 9e948850
   "reqd": 1
  },
  {
   "description": "Rules for how states are transitions, like next state and which role is allowed to change state etc.",
   "fieldname": "transition_rules",
   "fieldtype": "Section Break",
   "label": "Transition Rules",
   "permlevel": 0
  },
  {
   "description": "Rules defining transition of state in the workflow.",
   "fieldname": "transitions",
   "fieldtype": "Table",
   "label": "Transitions",
   "options": "Workflow Transition",
   "permlevel": 0,
   "reqd": 1
  },
  {
   "default": "workflow_state",
   "description": "Field that represents the Workflow State of the transaction (if field is not present, a new hidden Custom Field will be created)",
   "fieldname": "workflow_state_field",
   "fieldtype": "Data",
   "label": "Workflow State Field",
   "permlevel": 0
  }
<<<<<<< HEAD
 ], 
 "icon": "icon-random", 
 "idx": 1, 
 "modified": "2015-07-28 16:18:13.196607", 
 "modified_by": "Administrator", 
 "module": "Workflow", 
 "name": "Workflow", 
 "owner": "Administrator", 
=======
 ],
 "icon": "icon-random",
 "idx": 1,
 "modified": "2015-07-27 01:00:32.901851",
 "modified_by": "Administrator",
 "module": "Workflow",
 "name": "Workflow",
 "owner": "Administrator",
>>>>>>> 9e948850
 "permissions": [
  {
   "cancel": 0,
   "create": 1,
   "delete": 1,
   "email": 1,
   "permlevel": 0,
   "print": 1,
   "read": 1,
   "role": "System Manager",
   "share": 1,
   "submit": 0,
   "write": 1
  }
 ]
}<|MERGE_RESOLUTION|>--- conflicted
+++ resolved
@@ -1,13 +1,4 @@
 {
-<<<<<<< HEAD
- "allow_rename": 1, 
- "autoname": "field:workflow_name", 
- "creation": "2012-12-28 10:49:55", 
- "description": "Defines workflow states and rules for a document.", 
- "docstatus": 0, 
- "doctype": "DocType", 
- "document_type": "Document", 
-=======
  "allow_rename": 1,
  "autoname": "field:workflow_name",
  "creation": "2012-12-28 10:49:55",
@@ -15,7 +6,6 @@
  "docstatus": 0,
  "doctype": "DocType",
  "document_type": "Transaction",
->>>>>>> 9e948850
  "fields": [
   {
    "fieldname": "workflow_name",
@@ -52,21 +42,12 @@
    "permlevel": 0
   },
   {
-<<<<<<< HEAD
-   "description": "All possible Workflow States and roles of the workflow. \nDocstatus Options: 0 is\"Saved\", 1 is \"Submitted\" and 2 is \"Cancelled\"", 
-   "fieldname": "states", 
-   "fieldtype": "Table", 
-   "label": "Document States", 
-   "options": "Workflow Document State", 
-   "permlevel": 0, 
-=======
    "description": "All possible Workflow States and roles of the workflow. \nDocstatus Options: 0 is\"Saved\", 1 is \"Submitted\" and 2 is \"Cancelled\"",
    "fieldname": "states",
    "fieldtype": "Table",
    "label": "Document States",
    "options": "Workflow Document State",
    "permlevel": 0,
->>>>>>> 9e948850
    "reqd": 1
   },
   {
@@ -93,16 +74,6 @@
    "label": "Workflow State Field",
    "permlevel": 0
   }
-<<<<<<< HEAD
- ], 
- "icon": "icon-random", 
- "idx": 1, 
- "modified": "2015-07-28 16:18:13.196607", 
- "modified_by": "Administrator", 
- "module": "Workflow", 
- "name": "Workflow", 
- "owner": "Administrator", 
-=======
  ],
  "icon": "icon-random",
  "idx": 1,
@@ -111,7 +82,6 @@
  "module": "Workflow",
  "name": "Workflow",
  "owner": "Administrator",
->>>>>>> 9e948850
  "permissions": [
   {
    "cancel": 0,
