--- conflicted
+++ resolved
@@ -330,15 +330,11 @@
 				return self.get_values_from_table(fields, filters, doctype, as_dict, debug)
 			except Exception, e:
 				if ignore and e.args[0] in (1146, 1054):
-<<<<<<< HEAD
-					return None
-=======
 					# table or column not found, return None
 					return None
 				elif (not ignore) and e.args[0]==1146:
 					# table not found, look in singles
 					pass
->>>>>>> 9b954300
 				else:
 					raise e
 
